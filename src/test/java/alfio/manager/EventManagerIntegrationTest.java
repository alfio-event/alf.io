/**
 * This file is part of alf.io.
 *
 * alf.io is free software: you can redistribute it and/or modify
 * it under the terms of the GNU General Public License as published by
 * the Free Software Foundation, either version 3 of the License, or
 * (at your option) any later version.
 *
 * alf.io is distributed in the hope that it will be useful,
 * but WITHOUT ANY WARRANTY; without even the implied warranty of
 * MERCHANTABILITY or FITNESS FOR A PARTICULAR PURPOSE.  See the
 * GNU General Public License for more details.
 *
 * You should have received a copy of the GNU General Public License
 * along with alf.io.  If not, see <http://www.gnu.org/licenses/>.
 */
package alfio.manager;

import alfio.TestConfiguration;
import alfio.config.DataSourceConfiguration;
import alfio.config.Initializer;
import alfio.manager.user.UserManager;
import alfio.model.Event;
import alfio.model.Ticket;
import alfio.model.TicketCategory;
import alfio.model.metadata.AlfioMetadata;
import alfio.model.modification.*;
import alfio.model.result.ErrorCode;
import alfio.model.result.Result;
import alfio.model.transaction.PaymentProxy;
import alfio.repository.*;
import alfio.repository.system.ConfigurationRepository;
import alfio.repository.user.OrganizationRepository;
import alfio.util.BaseIntegrationTest;
import alfio.util.ClockProvider;
import org.apache.commons.lang3.time.DateUtils;
import org.apache.commons.lang3.tuple.Pair;
import org.junit.Assert;
import org.junit.Test;
import org.junit.runner.RunWith;
import org.springframework.beans.factory.annotation.Autowired;
import org.springframework.test.context.ActiveProfiles;
import org.springframework.test.context.ContextConfiguration;
import org.springframework.test.context.junit4.SpringJUnit4ClassRunner;
import org.springframework.transaction.annotation.Transactional;

import java.math.BigDecimal;
import java.time.LocalDate;
import java.time.LocalTime;
import java.time.ZoneId;
import java.time.ZonedDateTime;
import java.util.*;

import static alfio.test.util.IntegrationTestUtil.*;
import static org.junit.Assert.*;
import static org.junit.jupiter.api.Assertions.assertThrows;

@RunWith(SpringJUnit4ClassRunner.class)
@ContextConfiguration(classes = {DataSourceConfiguration.class, TestConfiguration.class})
@ActiveProfiles({Initializer.PROFILE_DEV, Initializer.PROFILE_DISABLE_JOBS, Initializer.PROFILE_INTEGRATION_TEST})
@Transactional
public class EventManagerIntegrationTest extends BaseIntegrationTest {

    @Autowired
    private ConfigurationRepository configurationRepository;

    @Autowired
    private EventRepository eventRepository;

    @Autowired
    private EventManager eventManager;
    @Autowired
    private OrganizationRepository organizationRepository;
    @Autowired
    private UserManager userManager;
    @Autowired
    private TicketRepository ticketRepository;
    @Autowired
    private TicketCategoryRepository ticketCategoryRepository;
    @Autowired
    private TicketReservationRepository ticketReservationRepository;
    @Autowired
    private WaitingQueueSubscriptionProcessor waitingQueueSubscriptionProcessor;
    @Autowired
    private TicketCategoryDescriptionRepository ticketCategoryDescriptionRepository;
    @Autowired
    private SpecialPriceManager specialPriceManager;
    @Autowired
    private SpecialPriceTokenGenerator specialPriceTokenGenerator;
    @Autowired
    private TicketReservationManager ticketReservationManager;
    @Autowired
    private ClockProvider clockProvider;

    @Test
    public void testUnboundedTicketsGeneration() {
        List<TicketCategoryModification> categories = Collections.singletonList(
                new TicketCategoryModification(null, "default", TicketCategory.TicketAccessType.INHERIT, AVAILABLE_SEATS,
                        new DateTimeModification(LocalDate.now(clockProvider.getClock()), LocalTime.now(clockProvider.getClock())),
                        new DateTimeModification(LocalDate.now(clockProvider.getClock()), LocalTime.now(clockProvider.getClock())),
                        DESCRIPTION, BigDecimal.TEN, false, "", false, null, null, null, null, null, 0, null, null, AlfioMetadata.empty()));
        Event event = initEvent(categories, organizationRepository, userManager, eventManager, eventRepository).getKey();
        List<Ticket> tickets = ticketRepository.findFreeByEventId(event.getId());
        assertNotNull(tickets);
        assertFalse(tickets.isEmpty());
        assertEquals(AVAILABLE_SEATS, tickets.size());
        assertTrue(tickets.stream().allMatch(t -> t.getCategoryId() == null));
    }

    @Test
    public void testEventGeneration() {

        assertFalse(eventManager.eventExistsById(-9000));

        List<TicketCategoryModification> categories = Collections.singletonList(
                new TicketCategoryModification(null, "default", TicketCategory.TicketAccessType.INHERIT, 10,
                        new DateTimeModification(LocalDate.now(clockProvider.getClock()), LocalTime.now(clockProvider.getClock())),
                        new DateTimeModification(LocalDate.now(clockProvider.getClock()), LocalTime.now(clockProvider.getClock())),
                        DESCRIPTION, BigDecimal.TEN, false, "", true, null, null, null, null, null, 0, null, null, AlfioMetadata.empty()));
        Event event = initEvent(categories, organizationRepository, userManager, eventManager, eventRepository).getKey();
        assertTrue(eventManager.eventExistsById(event.getId()));
        List<Ticket> tickets = ticketRepository.findFreeByEventId(event.getId());
        assertNotNull(tickets);
        assertFalse(tickets.isEmpty());
        assertEquals(AVAILABLE_SEATS, tickets.size());
        assertEquals(10, tickets.stream().filter(t -> t.getCategoryId() == null).count());
    }

    @Test
    public void testUnboundedEventGeneration() {
        List<TicketCategoryModification> categories = Collections.singletonList(
                new TicketCategoryModification(null, "default", TicketCategory.TicketAccessType.INHERIT, 10,
                        new DateTimeModification(LocalDate.now(clockProvider.getClock()), LocalTime.now(clockProvider.getClock())),
                        new DateTimeModification(LocalDate.now(clockProvider.getClock()), LocalTime.now(clockProvider.getClock())),
                        DESCRIPTION, BigDecimal.TEN, false, "", false, null, null, null, null, null, 0, null, null, AlfioMetadata.empty()));
        Event event = initEvent(categories, organizationRepository, userManager, eventManager, eventRepository).getKey();
        List<Ticket> tickets = ticketRepository.findFreeByEventId(event.getId());
        assertNotNull(tickets);
        assertFalse(tickets.isEmpty());
        assertEquals(AVAILABLE_SEATS, tickets.size());
        assertEquals(AVAILABLE_SEATS, tickets.stream().filter(t -> t.getCategoryId() == null).count());
        List<TicketCategory> ticketCategories = ticketCategoryRepository.findAllTicketCategories(event.getId());
        assertEquals(1, ticketCategories.size());
        assertEquals(0, ticketCategories.get(0).getMaxTickets());
    }

    @Test
    public void testEventGenerationWithUnboundedCategory() {
        List<TicketCategoryModification> categories = Arrays.asList(
            new TicketCategoryModification(null, "default", TicketCategory.TicketAccessType.INHERIT, 10,
                new DateTimeModification(LocalDate.now(clockProvider.getClock()), LocalTime.now(clockProvider.getClock())),
                new DateTimeModification(LocalDate.now(clockProvider.getClock()), LocalTime.now(clockProvider.getClock())),
                DESCRIPTION, BigDecimal.TEN, false, "", true, null, null, null, null, null, 0, null, null, AlfioMetadata.empty()),
            new TicketCategoryModification(null, "default", TicketCategory.TicketAccessType.INHERIT, 9,
                new DateTimeModification(LocalDate.now(clockProvider.getClock()), LocalTime.now(clockProvider.getClock())),
                new DateTimeModification(LocalDate.now(clockProvider.getClock()), LocalTime.now(clockProvider.getClock())),
                DESCRIPTION, BigDecimal.TEN, false, "", true, null, null, null, null, null, 0, null, null, AlfioMetadata.empty()),
            new TicketCategoryModification(null, "default", TicketCategory.TicketAccessType.INHERIT, 0,
                new DateTimeModification(LocalDate.now(clockProvider.getClock()), LocalTime.now(clockProvider.getClock())),
                new DateTimeModification(LocalDate.now(clockProvider.getClock()), LocalTime.now(clockProvider.getClock())),

                DESCRIPTION, BigDecimal.TEN, false, "", false, null, null, null, null, null, 0, null, null, AlfioMetadata.empty()));
        Event event = initEvent(categories, organizationRepository, userManager, eventManager, eventRepository).getKey();
        List<Ticket> tickets = ticketRepository.findFreeByEventId(event.getId());
        assertNotNull(tickets);
        assertFalse(tickets.isEmpty());
        assertEquals(AVAILABLE_SEATS, tickets.size());
        assertEquals(1, tickets.stream().filter(t -> t.getCategoryId() == null).count());
    }

    @Test(expected = IllegalArgumentException.class)
    public void testEventGenerationWithOverflow() {
        List<TicketCategoryModification> categories = Arrays.asList(
                new TicketCategoryModification(null, "default", TicketCategory.TicketAccessType.INHERIT, 10,
                        new DateTimeModification(LocalDate.now(clockProvider.getClock()), LocalTime.now(clockProvider.getClock())),
                        new DateTimeModification(LocalDate.now(clockProvider.getClock()), LocalTime.now(clockProvider.getClock())),
                        DESCRIPTION, BigDecimal.TEN, false, "", true, null, null, null, null, null, 0, null, null, AlfioMetadata.empty()),
                new TicketCategoryModification(null, "default", TicketCategory.TicketAccessType.INHERIT, 10,
                        new DateTimeModification(LocalDate.now(clockProvider.getClock()), LocalTime.now(clockProvider.getClock())),
                        new DateTimeModification(LocalDate.now(clockProvider.getClock()), LocalTime.now(clockProvider.getClock())),
                        DESCRIPTION, BigDecimal.TEN, false, "", true, null, null, null, null, null, 0, null, null, AlfioMetadata.empty()),
                new TicketCategoryModification(null, "default", TicketCategory.TicketAccessType.INHERIT, 0,
                        new DateTimeModification(LocalDate.now(clockProvider.getClock()), LocalTime.now(clockProvider.getClock())),
                        new DateTimeModification(LocalDate.now(clockProvider.getClock()), LocalTime.now(clockProvider.getClock())),
                        DESCRIPTION, BigDecimal.TEN, false, "", false, null, null, null, null, null, 0, null, null, AlfioMetadata.empty()));
        Event event = initEvent(categories, organizationRepository, userManager, eventManager, eventRepository).getKey();
        List<Ticket> tickets = ticketRepository.findFreeByEventId(event.getId());
        assertNotNull(tickets);
        assertFalse(tickets.isEmpty());
        assertEquals(AVAILABLE_SEATS, tickets.size());
        assertTrue(tickets.stream().noneMatch(t -> t.getCategoryId() == null));
    }

    /**
     * When adding an unbounded category, we won't update the tickets status, because:
     * 1) if the unbounded category is using existing seats, the event cannot be already sold-out
     * 2) if the unbounded category has been added after an event edit (add seats), then the tickets are already "RELEASED"
     * 3) if there is another unbounded category, then it is safe not to update the tickets' status, in order to not
     *    interfere with the existing category
     *
     */
    @Test
    public void testAddUnboundedCategory() {
        List<TicketCategoryModification> categories = Collections.singletonList(
                new TicketCategoryModification(null, "default", TicketCategory.TicketAccessType.INHERIT, 10,
                        new DateTimeModification(LocalDate.now(clockProvider.getClock()), LocalTime.now(clockProvider.getClock())),
                        new DateTimeModification(LocalDate.now(clockProvider.getClock()), LocalTime.now(clockProvider.getClock())),
                        DESCRIPTION, BigDecimal.TEN, false, "", true, null, null, null, null, null, 0, null, null, AlfioMetadata.empty()));
        Pair<Event, String> pair = initEvent(categories, organizationRepository, userManager, eventManager, eventRepository);
        Event event = pair.getKey();
        TicketCategoryModification tcm = new TicketCategoryModification(null, "default", TicketCategory.TicketAccessType.INHERIT, -1,
                new DateTimeModification(LocalDate.now(clockProvider.getClock()), LocalTime.now(clockProvider.getClock())),
                new DateTimeModification(LocalDate.now(clockProvider.getClock()), LocalTime.now(clockProvider.getClock())),
                DESCRIPTION, BigDecimal.TEN, false, "", false, null, null, null, null, null, 0, null, null, AlfioMetadata.empty());
        eventManager.insertCategory(event.getId(), tcm, pair.getValue());
        List<Ticket> tickets = ticketRepository.findFreeByEventId(event.getId());
        assertNotNull(tickets);
        assertFalse(tickets.isEmpty());
        assertEquals(AVAILABLE_SEATS, tickets.size());
        assertEquals(10, tickets.stream().filter(t -> t.getCategoryId() == null).count());
    }

    @Test
    public void testAddUnboundedCategoryShrinkBoundedCategory() {
        //create the event with a single category which contains all the tickets
        List<TicketCategoryModification> categories = Collections.singletonList(
                new TicketCategoryModification(null, "default", TicketCategory.TicketAccessType.INHERIT, AVAILABLE_SEATS,
                        new DateTimeModification(LocalDate.now(clockProvider.getClock()), LocalTime.now(clockProvider.getClock())),
                        new DateTimeModification(LocalDate.now(clockProvider.getClock()), LocalTime.now(clockProvider.getClock())),
                        DESCRIPTION, BigDecimal.TEN, false, "", true, null, null, null, null, null, 0, null, null, AlfioMetadata.empty()));
        Pair<Event, String> pair = initEvent(categories, organizationRepository, userManager, eventManager, eventRepository);
        Event event = pair.getKey();
        //shrink the original category to AVAILABLE_SEATS - 2, this would free two seats
        int categoryId = ticketCategoryRepository.findAllTicketCategories(event.getId()).get(0).getId();
        TicketCategoryModification shrink = new TicketCategoryModification(categoryId, "default", TicketCategory.TicketAccessType.INHERIT, AVAILABLE_SEATS - 2,
            new DateTimeModification(LocalDate.now(clockProvider.getClock()), LocalTime.now(clockProvider.getClock())),
            new DateTimeModification(LocalDate.now(clockProvider.getClock()), LocalTime.now(clockProvider.getClock())),
            DESCRIPTION, BigDecimal.TEN, false, "", true, null, null, null, null, null, 0, null, null, AlfioMetadata.empty());
        eventManager.updateCategory(categoryId, event.getId(), shrink, pair.getRight());

        //now insert an unbounded ticket category
        TicketCategoryModification tcm = new TicketCategoryModification(null, "default", TicketCategory.TicketAccessType.INHERIT, 10,
                new DateTimeModification(LocalDate.now(clockProvider.getClock()), LocalTime.now(clockProvider.getClock())),
                new DateTimeModification(LocalDate.now(clockProvider.getClock()), LocalTime.now(clockProvider.getClock())),
                DESCRIPTION, BigDecimal.TEN, false, "", false, null, null, null, null, null, 0, null, null, AlfioMetadata.empty());
        eventManager.insertCategory(event.getId(), tcm, pair.getValue());

        waitingQueueSubscriptionProcessor.distributeAvailableSeats(event);
        List<Ticket> tickets = ticketRepository.findFreeByEventId(event.getId());
        assertNotNull(tickets);
        assertFalse(tickets.isEmpty());
        assertEquals(AVAILABLE_SEATS, tickets.size());
        assertEquals(18, tickets.stream().filter(t -> t.getCategoryId() != null && t.getCategoryId() == categoryId).count());
        assertEquals(2, tickets.stream().filter(t -> t.getCategoryId() == null).count());
    }

    @Test
    public void testIncreaseEventSeatsWithAnUnboundedCategory() {
        List<TicketCategoryModification> categories = Collections.singletonList(
                new TicketCategoryModification(null, "default", TicketCategory.TicketAccessType.INHERIT, 10,
                        new DateTimeModification(LocalDate.now(clockProvider.getClock()), LocalTime.now(clockProvider.getClock())),
                        new DateTimeModification(LocalDate.now(clockProvider.getClock()), LocalTime.now(clockProvider.getClock())),
                        DESCRIPTION, BigDecimal.TEN, false, "", false, null, null, null, null, null, 0, null, null, AlfioMetadata.empty()));
        Pair<Event, String> pair = initEvent(categories, organizationRepository, userManager, eventManager, eventRepository);
        Event event = pair.getKey();
        EventModification update = new EventModification(event.getId(), Event.EventFormat.IN_PERSON, null, null, null, null, null, null, null, null, event.getOrganizationId(), null,
            "0.0", "0.0", ZoneId.systemDefault().getId(), null,
                DateTimeModification.fromZonedDateTime(event.getBegin()), DateTimeModification.fromZonedDateTime(event.getEnd()),
                event.getRegularPrice(), event.getCurrency(), 40, event.getVat(), event.isVatIncluded(), event.getAllowedPaymentProxies(), null, event.isFreeOfCharge(), null, 7, null, null, AlfioMetadata.empty(), List.of());
        eventManager.updateEventPrices(event, update, pair.getValue());
        List<Ticket> tickets = ticketRepository.findFreeByEventId(event.getId());
        assertNotNull(tickets);
        assertFalse(tickets.isEmpty());
        assertEquals(20, tickets.size());
        assertEquals(20, ticketRepository.countReleasedUnboundedTickets(event.getId()).intValue());
        waitingQueueSubscriptionProcessor.distributeAvailableSeats(event);
        tickets = ticketRepository.findFreeByEventId(event.getId());
        assertEquals(40, tickets.size());
        assertEquals(40, tickets.stream().filter(t -> t.getCategoryId() == null).count());
    }

    @Test
    public void testIncreaseEventSeatsWithABoundedCategory() {
        List<TicketCategoryModification> categories = Collections.singletonList(
                new TicketCategoryModification(null, "default", TicketCategory.TicketAccessType.INHERIT, 10,
                        new DateTimeModification(LocalDate.now(clockProvider.getClock()), LocalTime.now(clockProvider.getClock())),
                        new DateTimeModification(LocalDate.now(clockProvider.getClock()), LocalTime.now(clockProvider.getClock())),
                        DESCRIPTION, BigDecimal.TEN, false, "", true, null, null, null, null, null, 0, null, null, AlfioMetadata.empty()));
        Pair<Event, String> pair = initEvent(categories, organizationRepository, userManager, eventManager, eventRepository);
        Event event = pair.getKey();
        EventModification update = new EventModification(event.getId(), Event.EventFormat.IN_PERSON, null, null, null, null, null, null, null, null, event.getOrganizationId(), null,
            "0.0", "0.0", ZoneId.systemDefault().getId(), null,
                DateTimeModification.fromZonedDateTime(event.getBegin()), DateTimeModification.fromZonedDateTime(event.getEnd()),
                event.getRegularPrice(), event.getCurrency(), 40, event.getVat(), event.isVatIncluded(), event.getAllowedPaymentProxies(), null, event.isFreeOfCharge(), null, 7, null, null, AlfioMetadata.empty(), List.of());
        eventManager.updateEventPrices(event, update, pair.getValue());
        List<Ticket> tickets = ticketRepository.findFreeByEventId(event.getId());
        assertNotNull(tickets);
        assertFalse(tickets.isEmpty());
        assertEquals(20, tickets.size());
        assertEquals(20, ticketRepository.countReleasedUnboundedTickets(event.getId()).intValue());
        assertEquals(10, tickets.stream().filter(t -> t.getCategoryId() != null).count());
    }

    @Test
    public void testDecreaseEventSeatsWithAnUnboundedCategory() {
        List<TicketCategoryModification> categories = Collections.singletonList(
                new TicketCategoryModification(null, "default", TicketCategory.TicketAccessType.INHERIT, 10,
                        new DateTimeModification(LocalDate.now(clockProvider.getClock()), LocalTime.now(clockProvider.getClock())),
                        new DateTimeModification(LocalDate.now(clockProvider.getClock()), LocalTime.now(clockProvider.getClock())),
                        DESCRIPTION, BigDecimal.TEN, false, "", false, null, null, null, null, null, 0, null, null, AlfioMetadata.empty()));
        Pair<Event, String> pair = initEvent(categories, organizationRepository, userManager, eventManager, eventRepository);
        Event event = pair.getKey();
        EventModification update = new EventModification(event.getId(), Event.EventFormat.IN_PERSON, null, null, null, null, null, null, null, null, event.getOrganizationId(), null,
            "0.0", "0.0", ZoneId.systemDefault().getId(), null,
                DateTimeModification.fromZonedDateTime(event.getBegin()), DateTimeModification.fromZonedDateTime(event.getEnd()),
                event.getRegularPrice(), event.getCurrency(), 10, event.getVat(), event.isVatIncluded(), event.getAllowedPaymentProxies(), null, event.isFreeOfCharge(), null, 7, null, null, AlfioMetadata.empty(), List.of());
        eventManager.updateEventPrices(event, update, pair.getValue());
        List<Ticket> tickets = ticketRepository.findFreeByEventId(event.getId());
        assertNotNull(tickets);
        assertFalse(tickets.isEmpty());
        assertEquals(10, tickets.size());
        assertEquals(10, tickets.stream().filter(t -> t.getCategoryId() == null).count());
    }

    @Test
    public void testDecreaseEventSeatsWithABoundedCategory() {
        List<TicketCategoryModification> categories = Collections.singletonList(
                new TicketCategoryModification(null, "default", TicketCategory.TicketAccessType.INHERIT, 10,
                        new DateTimeModification(LocalDate.now(clockProvider.getClock()), LocalTime.now(clockProvider.getClock())),
                        new DateTimeModification(LocalDate.now(clockProvider.getClock()), LocalTime.now(clockProvider.getClock())),
                        DESCRIPTION, BigDecimal.TEN, false, "", true, null, null, null, null, null, 0, null, null, AlfioMetadata.empty()));
        Pair<Event, String> pair = initEvent(categories, organizationRepository, userManager, eventManager, eventRepository);
        Event event = pair.getKey();
        EventModification update = new EventModification(event.getId(), Event.EventFormat.IN_PERSON, null, null, null, null, null, null, null, null, event.getOrganizationId(), null,
            "0.0", "0.0", ZoneId.systemDefault().getId(), null,
                DateTimeModification.fromZonedDateTime(event.getBegin()), DateTimeModification.fromZonedDateTime(event.getEnd()),
                event.getRegularPrice(), event.getCurrency(), 10, event.getVat(), event.isVatIncluded(), event.getAllowedPaymentProxies(), null, event.isFreeOfCharge(), null, 7, null, null, AlfioMetadata.empty(), List.of());
        eventManager.updateEventPrices(event, update, pair.getValue());
        List<Ticket> tickets = ticketRepository.findFreeByEventId(event.getId());
        assertNotNull(tickets);
        assertFalse(tickets.isEmpty());
        assertEquals(10, tickets.size());
        assertTrue(tickets.stream().allMatch(t -> t.getCategoryId() != null));
    }

    @Test
    public void testAddBoundedCategoryToUnboundedEvent() {
        List<TicketCategoryModification> categories = Collections.singletonList(
                new TicketCategoryModification(null, "default", TicketCategory.TicketAccessType.INHERIT, 0,
                        new DateTimeModification(LocalDate.now(clockProvider.getClock()), LocalTime.now(clockProvider.getClock())),
                        new DateTimeModification(LocalDate.now(clockProvider.getClock()), LocalTime.now(clockProvider.getClock())),
                        DESCRIPTION, BigDecimal.TEN, false, "", false, null, null, null, null, null, 0, null, null, AlfioMetadata.empty()));
        Pair<Event, String> pair = initEvent(categories, organizationRepository, userManager, eventManager, eventRepository);
        Event event = pair.getKey();
        TicketCategoryModification tcm = new TicketCategoryModification(null, "default", TicketCategory.TicketAccessType.INHERIT, 10,
                new DateTimeModification(LocalDate.now(clockProvider.getClock()), LocalTime.now(clockProvider.getClock())),
                new DateTimeModification(LocalDate.now(clockProvider.getClock()), LocalTime.now(clockProvider.getClock())),
                DESCRIPTION, BigDecimal.TEN, false, "", true, null, null, null, null, null, 0, null, null, AlfioMetadata.empty());
        Result<Integer> result = eventManager.insertCategory(event, tcm, pair.getValue());
        assertTrue(result.isSuccess());
        List<Ticket> tickets = ticketRepository.findFreeByEventId(event.getId());
        assertNotNull(tickets);
        assertFalse(tickets.isEmpty());
        assertEquals(10, tickets.size());
        assertEquals(10, tickets.stream().filter(t -> t.getCategoryId() == null).count());
        assertEquals(10, ticketRepository.countReleasedTicketInCategory(event.getId(), result.getData()).intValue());
    }

    @Test
    public void testUpdateBoundedCategory() {
        List<TicketCategoryModification> categories = Collections.singletonList(
                new TicketCategoryModification(null, "default", TicketCategory.TicketAccessType.INHERIT, 10,
                        new DateTimeModification(LocalDate.now(clockProvider.getClock()), LocalTime.now(clockProvider.getClock())),
                        new DateTimeModification(LocalDate.now(clockProvider.getClock()), LocalTime.now(clockProvider.getClock())),
                        DESCRIPTION, BigDecimal.TEN, false, "", false, null, null, null, null, null, 0, null, null, AlfioMetadata.empty()));
        Pair<Event, String> pair = initEvent(categories, organizationRepository, userManager, eventManager, eventRepository);
        Event event = pair.getKey();
        TicketCategory category = ticketCategoryRepository.findAllTicketCategories(event.getId()).get(0);
        TicketCategoryModification tcm = new TicketCategoryModification(category.getId(), "default", TicketCategory.TicketAccessType.INHERIT, 20,
                new DateTimeModification(LocalDate.now(clockProvider.getClock()), LocalTime.now(clockProvider.getClock())),
                new DateTimeModification(LocalDate.now(clockProvider.getClock()), LocalTime.now(clockProvider.getClock())),
                DESCRIPTION, BigDecimal.TEN, false, "", false, null, null, null, null, null, 0, null, null, AlfioMetadata.empty());
        eventManager.updateCategory(category.getId(), event.getId(), tcm, pair.getValue());
        waitingQueueSubscriptionProcessor.distributeAvailableSeats(event);
        List<Ticket> tickets = ticketRepository.findFreeByEventId(event.getId());
        assertNotNull(tickets);
        assertFalse(tickets.isEmpty());
        assertEquals(AVAILABLE_SEATS, tickets.size());
        assertEquals(0, tickets.stream().filter(t -> t.getCategoryId() == null).count());
    }

    @Test
    public void testUpdateEventHeader() {
        List<TicketCategoryModification> categories = Collections.singletonList(
            new TicketCategoryModification(null, "default", TicketCategory.TicketAccessType.INHERIT, 10,
                new DateTimeModification(LocalDate.now(clockProvider.getClock()), LocalTime.now(clockProvider.getClock())),
                new DateTimeModification(LocalDate.now(clockProvider.getClock()), LocalTime.now(clockProvider.getClock())),
                DESCRIPTION, BigDecimal.TEN, false, "", false, null, null, null, null, null, 0, null, null, AlfioMetadata.empty()));
        Pair<Event, String> pair = initEvent(categories, organizationRepository, userManager, eventManager, eventRepository);
        Event event = pair.getLeft();
        String username = pair.getRight();

        Map<String, String> desc = new HashMap<>();
        desc.put("en", "muh description new");
        desc.put("it", "muh description new");
        desc.put("de", "muh description new");

        EventModification em = new EventModification(event.getId(),
            Event.EventFormat.IN_PERSON,
            "http://example.com/new",
            null,
            "http://example.com/tc",
            "http://example.com/pp",
            "https://example.com/img.png",
            null,
            event.getShortName(),
            "new display name",
            event.getOrganizationId(),
            event.getLocation(),
            "0.0",
            "0.0",
            ZoneId.systemDefault().getId(),
            desc,
            DateTimeModification.fromZonedDateTime(event.getBegin()),
            DateTimeModification.fromZonedDateTime(event.getEnd().plusDays(42)),
            event.getRegularPrice(),
            event.getCurrency(),
            eventRepository.countExistingTickets(event.getId()),
            event.getVat(),
            event.isVatIncluded(),
            event.getAllowedPaymentProxies(),
            Collections.emptyList(),
            false,
            null,
            7,
            null,
            null,
            AlfioMetadata.empty(),
            List.of());

        eventManager.updateEventHeader(event, em, username);

        Event updatedEvent = eventRepository.findById(event.getId());

        Assert.assertEquals("http://example.com/new", updatedEvent.getWebsiteUrl());
        Assert.assertEquals("http://example.com/tc", updatedEvent.getTermsAndConditionsUrl());
        Assert.assertEquals("http://example.com/pp", updatedEvent.getPrivacyPolicyUrl());
        Assert.assertEquals("https://example.com/img.png", updatedEvent.getImageUrl());
        Assert.assertEquals("new display name", updatedEvent.getDisplayName());
    }

    @Test
    public void testUpdateBoundedFlagToTrue() {
        List<TicketCategoryModification> categories = Collections.singletonList(
            new TicketCategoryModification(null, "default", TicketCategory.TicketAccessType.INHERIT, AVAILABLE_SEATS,
                new DateTimeModification(LocalDate.now(clockProvider.getClock()), LocalTime.now(clockProvider.getClock())),
                new DateTimeModification(LocalDate.now(clockProvider.getClock()), LocalTime.now(clockProvider.getClock())),
                DESCRIPTION, BigDecimal.TEN, false, "", false, null, null, null, null, null, 0, null, null, AlfioMetadata.empty()));
        Pair<Event, String> pair = initEvent(categories, organizationRepository, userManager, eventManager, eventRepository);
        Event event = pair.getLeft();
        String username = pair.getRight();
        assertEquals(Integer.valueOf(AVAILABLE_SEATS), ticketRepository.countFreeTicketsForUnbounded(event.getId()));
        TicketCategory category = ticketCategoryRepository.findAllTicketCategories(event.getId()).get(0);
        Map<String, String> categoryDescription = ticketCategoryDescriptionRepository.descriptionForTicketCategory(category.getId());
        TicketCategoryModification tcm = new TicketCategoryModification(category.getId(), category.getName(), TicketCategory.TicketAccessType.INHERIT, AVAILABLE_SEATS,
            DateTimeModification.fromZonedDateTime(category.getUtcInception()),
            DateTimeModification.fromZonedDateTime(category.getUtcExpiration()),
            categoryDescription, category.getPrice(), false, "", true, null, null, null, null, null, 0, null, null, AlfioMetadata.empty());
        Result<TicketCategory> result = eventManager.updateCategory(category.getId(), event, tcm, username);
        assertTrue(result.isSuccess());
        assertEquals(Integer.valueOf(0), ticketRepository.countFreeTicketsForUnbounded(event.getId()));
    }

    @Test
    public void testUpdateBoundedFlagToFalse() {
        List<TicketCategoryModification> categories = Collections.singletonList(
            new TicketCategoryModification(null, "default", TicketCategory.TicketAccessType.INHERIT, AVAILABLE_SEATS,
                new DateTimeModification(LocalDate.now(clockProvider.getClock()), LocalTime.now(clockProvider.getClock())),
                new DateTimeModification(LocalDate.now(clockProvider.getClock()), LocalTime.now(clockProvider.getClock())),
                DESCRIPTION, BigDecimal.TEN, false, "", true, null, null, null, null, null, 0, null, null, AlfioMetadata.empty()));
        Pair<Event, String> pair = initEvent(categories, organizationRepository, userManager, eventManager, eventRepository);
        Event event = pair.getLeft();
        String username = pair.getRight();
        assertEquals(Integer.valueOf(0), ticketRepository.countFreeTicketsForUnbounded(event.getId()));

        TicketCategory category = ticketCategoryRepository.findAllTicketCategories(event.getId()).get(0);
        Map<String, String> categoryDescription = ticketCategoryDescriptionRepository.descriptionForTicketCategory(category.getId());

        TicketCategoryModification tcm = new TicketCategoryModification(category.getId(), category.getName(), TicketCategory.TicketAccessType.INHERIT, AVAILABLE_SEATS,
            DateTimeModification.fromZonedDateTime(category.getUtcInception()),
            DateTimeModification.fromZonedDateTime(category.getUtcExpiration()),
            categoryDescription, category.getPrice(), false, "", false, null, null, null, null, null, 0, null, null, AlfioMetadata.empty());
        Result<TicketCategory> result = eventManager.updateCategory(category.getId(), event, tcm, username);
        assertTrue(result.isSuccess());
        assertEquals(AVAILABLE_SEATS, ticketRepository.countReleasedUnboundedTickets(event.getId()).intValue());
        waitingQueueSubscriptionProcessor.distributeAvailableSeats(event);
        assertEquals(AVAILABLE_SEATS, ticketRepository.countFreeTicketsForUnbounded(event.getId()).intValue());
    }

    @Test
    public void testValidationBoundedFailedRestrictedFlag() {
        List<TicketCategoryModification> categories = Collections.singletonList(
            new TicketCategoryModification(null, "default", TicketCategory.TicketAccessType.INHERIT, 10,
                new DateTimeModification(LocalDate.now(clockProvider.getClock()), LocalTime.now(clockProvider.getClock())),
                new DateTimeModification(LocalDate.now(clockProvider.getClock()), LocalTime.now(clockProvider.getClock())),

                DESCRIPTION, BigDecimal.TEN, true, "", true, null, null, null, null, null, 0, null, null, AlfioMetadata.empty()));
        Pair<Event, String> pair = initEvent(categories, organizationRepository, userManager, eventManager, eventRepository);

        Event event = pair.getLeft();
        String username = pair.getRight();

        TicketCategory category = ticketCategoryRepository.findAllTicketCategories(event.getId()).get(0);
        Map<String, String> categoryDescription = ticketCategoryDescriptionRepository.descriptionForTicketCategory(category.getId());

        TicketCategoryModification tcm = new TicketCategoryModification(category.getId(), category.getName(), TicketCategory.TicketAccessType.INHERIT, 10,
            DateTimeModification.fromZonedDateTime(category.getUtcInception()),
            DateTimeModification.fromZonedDateTime(category.getUtcExpiration()),
            categoryDescription, category.getPrice(), true, "", false, null, null, null, null, null, 0, null, null, AlfioMetadata.empty());
        Result<TicketCategory> result = eventManager.updateCategory(category.getId(), event, tcm, username);
        assertFalse(result.isSuccess());
    }

    @Test
    public void testValidationBoundedFailedPendingTickets() {
        List<TicketCategoryModification> categories = Collections.singletonList(
            new TicketCategoryModification(null, "default", TicketCategory.TicketAccessType.INHERIT, 10,
                new DateTimeModification(LocalDate.now(clockProvider.getClock()), LocalTime.now(clockProvider.getClock())),
                new DateTimeModification(LocalDate.now(clockProvider.getClock()), LocalTime.now(clockProvider.getClock())),
                DESCRIPTION, BigDecimal.TEN, false, "", true, null, null, null, null, null, 0, null, null, AlfioMetadata.empty()));
        Pair<Event, String> pair = initEvent(categories, organizationRepository, userManager, eventManager, eventRepository);
        Event event = pair.getLeft();
        String username = pair.getRight();

        TicketCategory category = ticketCategoryRepository.findAllTicketCategories(event.getId()).get(0);
        Map<String, String> categoryDescription = ticketCategoryDescriptionRepository.descriptionForTicketCategory(category.getId());

        List<Integer> tickets = ticketRepository.selectTicketInCategoryForUpdate(event.getId(), category.getId(), 1, Collections.singletonList(Ticket.TicketStatus.FREE.name()));
        String reservationId = "12345678";
        ticketReservationRepository.createNewReservation(reservationId, ZonedDateTime.now(clockProvider.getClock()), DateUtils.addDays(new Date(), 1), null, "en", event.getId(), event.getVat(), event.isVatIncluded(), event.getCurrency(), event.getOrganizationId());
        ticketRepository.reserveTickets(reservationId, tickets, category.getId(), "en", 100, "CHF");
        TicketCategoryModification tcm = new TicketCategoryModification(category.getId(), category.getName(), TicketCategory.TicketAccessType.INHERIT, 10,
            DateTimeModification.fromZonedDateTime(category.getUtcInception()),
            DateTimeModification.fromZonedDateTime(category.getUtcExpiration()),
            categoryDescription, category.getPrice(), false, "", false, null, null, null, null, null, 0, null, null, AlfioMetadata.empty());
        Result<TicketCategory> result = eventManager.updateCategory(category.getId(), event, tcm, username);
        assertFalse(result.isSuccess());
    }

    @Test
    public void testIncreaseRestrictedCategory() {
        List<TicketCategoryModification> categories = Collections.singletonList(
            new TicketCategoryModification(null, "default", TicketCategory.TicketAccessType.INHERIT, 10,
                new DateTimeModification(LocalDate.now(clockProvider.getClock()), LocalTime.now(clockProvider.getClock())),
                new DateTimeModification(LocalDate.now(clockProvider.getClock()), LocalTime.now(clockProvider.getClock())),

                DESCRIPTION, BigDecimal.TEN, true, "", true, null, null, null, null, null, 0, null, null, AlfioMetadata.empty()));
        Pair<Event, String> pair = initEvent(categories, organizationRepository, userManager, eventManager, eventRepository);

        Event event = pair.getLeft();
        String username = pair.getRight();

        TicketCategory category = ticketCategoryRepository.findAllTicketCategories(event.getId()).get(0);
        Map<String, String> categoryDescription = ticketCategoryDescriptionRepository.descriptionForTicketCategory(category.getId());

        TicketCategoryModification tcm = new TicketCategoryModification(category.getId(), category.getName(), TicketCategory.TicketAccessType.INHERIT, 11,
            DateTimeModification.fromZonedDateTime(category.getUtcInception()),
            DateTimeModification.fromZonedDateTime(category.getUtcExpiration()),
            categoryDescription, category.getPrice(), true, "", true, null, null, null, null, null, 0, null, null, AlfioMetadata.empty());
        Result<TicketCategory> result = eventManager.updateCategory(category.getId(), event, tcm, username);
        assertTrue(result.isSuccess());
        assertEquals(11, ticketRepository.countFreeTickets(event.getId(), category.getId()).intValue());
    }

    @Test
    public void testDecreaseRestrictedCategory() {
        List<TicketCategoryModification> categories = Collections.singletonList(
            new TicketCategoryModification(null, "default", TicketCategory.TicketAccessType.INHERIT, 10,
                new DateTimeModification(LocalDate.now(clockProvider.getClock()), LocalTime.now(clockProvider.getClock())),
                new DateTimeModification(LocalDate.now(clockProvider.getClock()), LocalTime.now(clockProvider.getClock())),

                DESCRIPTION, BigDecimal.TEN, true, "", true, null, null, null, null, null, 0, null, null, AlfioMetadata.empty()));
        Pair<Event, String> pair = initEvent(categories, organizationRepository, userManager, eventManager, eventRepository);

        Event event = pair.getLeft();
        String username = pair.getRight();

        TicketCategory category = ticketCategoryRepository.findAllTicketCategories(event.getId()).get(0);
        Map<String, String> categoryDescription = ticketCategoryDescriptionRepository.descriptionForTicketCategory(category.getId());

        TicketCategoryModification tcm = new TicketCategoryModification(category.getId(), category.getName(), TicketCategory.TicketAccessType.INHERIT, 9,
            DateTimeModification.fromZonedDateTime(category.getUtcInception()),
            DateTimeModification.fromZonedDateTime(category.getUtcExpiration()),
            categoryDescription, category.getPrice(), true, "", true, null, null, null, null, null, 0, null, null, AlfioMetadata.empty());
        Result<TicketCategory> result = eventManager.updateCategory(category.getId(), event, tcm, username);
        assertTrue(result.isSuccess());
        assertEquals(9, ticketRepository.countFreeTickets(event.getId(), category.getId()).intValue());
        assertEquals(1, ticketRepository.countReleasedUnboundedTickets(event.getId()).intValue());
    }

    //https://github.com/alfio-event/alf.io/issues/335
    @Test
    public void testDecreaseRestrictedCategoryWithAlreadySentToken() {

        ensureMinimalConfiguration(configurationRepository);

        List<TicketCategoryModification> categories = Collections.singletonList(
            new TicketCategoryModification(null, "default", TicketCategory.TicketAccessType.INHERIT, 4,
                new DateTimeModification(LocalDate.now(clockProvider.getClock()), LocalTime.now(clockProvider.getClock())),
                new DateTimeModification(LocalDate.now(clockProvider.getClock()), LocalTime.now(clockProvider.getClock())),

                DESCRIPTION, BigDecimal.TEN, true, "", true, null, null, null, null, null, 0, null, null, AlfioMetadata.empty()));
        Pair<Event, String> pair = initEvent(categories, organizationRepository, userManager, eventManager, eventRepository);

        Event event = pair.getLeft();
        String username = pair.getRight();

        TicketCategory category = ticketCategoryRepository.findAllTicketCategories(event.getId()).get(0);
        Map<String, String> categoryDescription = ticketCategoryDescriptionRepository.descriptionForTicketCategory(category.getId());

        specialPriceTokenGenerator.generatePendingCodesForCategory(category.getId());

        List<SendCodeModification> linked = specialPriceManager.linkAssigneeToCode(Arrays.asList(
            new SendCodeModification(null, "test1", "test@test.com", "it"),
            new SendCodeModification(null, "test2", "test@test.com", "it")),event.getShortName(), category.getId(), username);

        specialPriceManager.sendCodeToAssignee(linked, event.getShortName(), category.getId(), username);


        TicketCategoryModification tcmOk = new TicketCategoryModification(category.getId(), category.getName(), TicketCategory.TicketAccessType.INHERIT, 2,
            DateTimeModification.fromZonedDateTime(category.getUtcInception()),
            DateTimeModification.fromZonedDateTime(category.getUtcExpiration()),
            categoryDescription, category.getPrice(), true, "", true, null, null, null, null, null, 0, null, null, AlfioMetadata.empty());
        Result<TicketCategory> resOk = eventManager.updateCategory(category.getId(), event, tcmOk, username);
        Assert.assertTrue(resOk.isSuccess());


        TicketCategoryModification tcm = new TicketCategoryModification(category.getId(), category.getName(), TicketCategory.TicketAccessType.INHERIT, 1,
            DateTimeModification.fromZonedDateTime(category.getUtcInception()),
            DateTimeModification.fromZonedDateTime(category.getUtcExpiration()),
            categoryDescription, category.getPrice(), true, "", true, null, null, null, null, null, 0, null, null, AlfioMetadata.empty());
        Result<TicketCategory> res = eventManager.updateCategory(category.getId(), event, tcm, username);
        Assert.assertFalse(res.isSuccess());
        Assert.assertTrue(res.getErrors().contains(ErrorCode.CategoryError.NOT_ENOUGH_FREE_TOKEN_FOR_SHRINK));
    }

    @Test
    public void testNewCategoryBoundedAddReleasedTickets() {
        Pair<Event, String> eventAndUser = generateAndEditEvent(AVAILABLE_SEATS + 10);
        //now we have 20 free seats, 10 of which RELEASED
        Event event = eventAndUser.getLeft();
        String username = eventAndUser.getRight();
        TicketCategoryModification tcm = new TicketCategoryModification(null, "additional", TicketCategory.TicketAccessType.INHERIT, 20,
            DateTimeModification.fromZonedDateTime(event.now(clockProvider).minusMinutes(1)),
            DateTimeModification.fromZonedDateTime(event.now(clockProvider).plusDays(5)),
            Collections.emptyMap(), BigDecimal.TEN, false, "", true, null, null, null, null, null, 0, null, null, AlfioMetadata.empty());
        Result<Integer> result = eventManager.insertCategory(event, tcm, username);
        assertTrue(result.isSuccess());
        assertEquals(20, ticketRepository.countReleasedTicketInCategory(event.getId(), result.getData()).intValue());
    }

    @Test
    public void testNewRestrictedCategory() {
        Pair<Event, String> eventAndUser = generateAndEditEvent(AVAILABLE_SEATS + 10);
        //now we have 20 free seats, 10 of which RELEASED
        Event event = eventAndUser.getLeft();
        String username = eventAndUser.getRight();
        TicketCategoryModification tcm = new TicketCategoryModification(null, "additional", TicketCategory.TicketAccessType.INHERIT, 20,
            DateTimeModification.fromZonedDateTime(event.now(clockProvider).minusMinutes(1)),
            DateTimeModification.fromZonedDateTime(event.now(clockProvider).plusDays(5)),
            Collections.emptyMap(), BigDecimal.TEN, true, "", true, null, null, null, null, null, 0, null, null, AlfioMetadata.empty());
        Result<Integer> result = eventManager.insertCategory(event, tcm, username);
        assertTrue(result.isSuccess());
        assertEquals(20, ticketRepository.countFreeTickets(event.getId(), result.getData()).intValue());
    }

    @Test
    public void testNewBoundedCategoryWithExistingBoundedAndPendingTicket() {
        List<TicketCategoryModification> categories = Collections.singletonList(
            new TicketCategoryModification(null, "default", TicketCategory.TicketAccessType.INHERIT, AVAILABLE_SEATS,
                new DateTimeModification(LocalDate.now(clockProvider.getClock()), LocalTime.now(clockProvider.getClock())),
                new DateTimeModification(LocalDate.now(clockProvider.getClock()), LocalTime.now(clockProvider.getClock())),
                DESCRIPTION, BigDecimal.TEN, false, "", false, null, null, null, null, null, 0, null, null, AlfioMetadata.empty()));
        Pair<Event, String> pair = initEvent(categories, organizationRepository, userManager, eventManager, eventRepository);
        Event event = pair.getLeft();
        String username = pair.getRight();
        assertEquals(Integer.valueOf(AVAILABLE_SEATS), ticketRepository.countFreeTicketsForUnbounded(event.getId()));
        TicketReservationModification trm = new TicketReservationModification();
        trm.setAmount(1);
        trm.setTicketCategoryId(ticketCategoryRepository.findAllTicketCategories(event.getId()).get(0).getId());
        TicketReservationWithOptionalCodeModification reservation = new TicketReservationWithOptionalCodeModification(trm, Optional.empty());
        ticketReservationManager.createTicketReservation(event, Collections.singletonList(reservation), Collections.emptyList(),
            DateUtils.addDays(new Date(), 1), Optional.empty(), Locale.ENGLISH, false);
        TicketCategoryModification tcm = new TicketCategoryModification(null, "new", TicketCategory.TicketAccessType.INHERIT, 1,
            DateTimeModification.fromZonedDateTime(ZonedDateTime.now(clockProvider.getClock())),
            DateTimeModification.fromZonedDateTime(ZonedDateTime.now(clockProvider.getClock()).plusDays(1)),
            Collections.emptyMap(), BigDecimal.TEN, false, "", true, null, null, null, null, null, 0, null, null, AlfioMetadata.empty());
        Result<Integer> insertResult = eventManager.insertCategory(event, tcm, username);
        assertTrue(insertResult.isSuccess());
        Integer categoryID = insertResult.getData();
        tcm = new TicketCategoryModification(categoryID, tcm.getName(), TicketCategory.TicketAccessType.INHERIT, AVAILABLE_SEATS,
            tcm.getInception(), tcm.getExpiration(), tcm.getDescription(), tcm.getPrice(), false, "", true, null, null, null, null, null, 0, null, null, AlfioMetadata.empty());
        Result<TicketCategory> result = eventManager.updateCategory(categoryID, event, tcm, username);
        assertFalse(result.isSuccess());
    }

    @Test
    public void deleteUnboundedTicketCategorySuccess() {
        List<TicketCategoryModification> cat = List.of(
            new TicketCategoryModification(null, "default", TicketCategory.TicketAccessType.INHERIT, AVAILABLE_SEATS,
                new DateTimeModification(LocalDate.now(clockProvider.getClock()), LocalTime.now(clockProvider.getClock())),
                new DateTimeModification(LocalDate.now(clockProvider.getClock()), LocalTime.now(clockProvider.getClock())),
                DESCRIPTION, BigDecimal.TEN, false, "", false, null, null, null, null, null, 0, null, null, AlfioMetadata.empty()));
        Pair<Event, String> pair = initEvent(cat, organizationRepository, userManager, eventManager, eventRepository);
        var event = pair.getLeft();
        var categories = ticketCategoryRepository.findAllTicketCategories(event.getId());
        assertEquals(1, categories.size());
        int categoryId = categories.get(0).getId();
        eventManager.deleteCategory(event.getShortName(), categoryId, pair.getRight());
        assertEquals(0, ticketCategoryRepository.findAllTicketCategories(event.getId()).size());
        assertEquals(AVAILABLE_SEATS, (int) ticketRepository.countFreeTicketsForUnbounded(event.getId()));
    }

    @Test
    public void deleteUnboundedTicketCategoryFailure() {
        List<TicketCategoryModification> cat = Collections.singletonList(
            new TicketCategoryModification(null, "default", TicketCategory.TicketAccessType.INHERIT, AVAILABLE_SEATS,
                new DateTimeModification(LocalDate.now(clockProvider.getClock()), LocalTime.now(clockProvider.getClock())),
                new DateTimeModification(LocalDate.now(clockProvider.getClock()), LocalTime.now(clockProvider.getClock())),
                DESCRIPTION, BigDecimal.TEN, false, "", false, null, null, null, null, null, 0, null, null, AlfioMetadata.empty()));
        Pair<Event, String> pair = initEvent(cat, organizationRepository, userManager, eventManager, eventRepository);
        var event = pair.getLeft();
        var tickets = ticketRepository.selectNotAllocatedTicketsForUpdate(event.getId(), 1, List.of(Ticket.TicketStatus.FREE.name()));
        var categories = ticketCategoryRepository.findAllTicketCategories(event.getId());
        assertEquals(1, categories.size());
        int categoryId = categories.get(0).getId();
        String reservationId = UUID.randomUUID().toString();
        ticketReservationRepository.createNewReservation(reservationId, ZonedDateTime.now(clockProvider.getClock()), DateUtils.addDays(new Date(), 1), null, "en", event.getId(), event.getVat(), event.isVatIncluded(), event.getCurrency(), event.getOrganizationId());
        int result = ticketRepository.reserveTickets(reservationId, tickets, categoryId, "en", 0, "CHF");
        assertEquals(1, result);
        assertThrows(IllegalStateException.class, () -> eventManager.deleteCategory(event.getShortName(), categoryId, pair.getRight()));
    }

    @Test
    public void deleteBoundedTicketCategorySuccess() {
        List<TicketCategoryModification> cat = List.of(
            new TicketCategoryModification(null, "default", TicketCategory.TicketAccessType.INHERIT, AVAILABLE_SEATS,
                new DateTimeModification(LocalDate.now(clockProvider.getClock()), LocalTime.now(clockProvider.getClock())),
                new DateTimeModification(LocalDate.now(clockProvider.getClock()), LocalTime.now(clockProvider.getClock())),
                DESCRIPTION, BigDecimal.TEN, false, "", true, null, null, null, null, null, 0, null, null, AlfioMetadata.empty()));
        Pair<Event, String> pair = initEvent(cat, organizationRepository, userManager, eventManager, eventRepository);
        var event = pair.getLeft();
        var categories = ticketCategoryRepository.findAllTicketCategories(event.getId());
        assertEquals(1, categories.size());
        int categoryId = categories.get(0).getId();
        eventManager.deleteCategory(event.getShortName(), categoryId, pair.getRight());
        assertEquals(0, ticketCategoryRepository.findAllTicketCategories(event.getId()).size());
        waitingQueueSubscriptionProcessor.handleWaitingTickets();
        assertEquals(AVAILABLE_SEATS, (int) ticketRepository.countFreeTicketsForUnbounded(event.getId()));
    }

    @Test
    public void deleteBoundedTicketCategoryFailure() {
        List<TicketCategoryModification> cat = Collections.singletonList(
            new TicketCategoryModification(null, "default", TicketCategory.TicketAccessType.INHERIT, AVAILABLE_SEATS,
                new DateTimeModification(LocalDate.now(clockProvider.getClock()), LocalTime.now(clockProvider.getClock())),
                new DateTimeModification(LocalDate.now(clockProvider.getClock()), LocalTime.now(clockProvider.getClock())),
                DESCRIPTION, BigDecimal.TEN, false, "", true, null, null, null, null, null, 0, null, null, AlfioMetadata.empty()));
        Pair<Event, String> pair = initEvent(cat, organizationRepository, userManager, eventManager, eventRepository);
        var event = pair.getLeft();
        var categories = ticketCategoryRepository.findAllTicketCategories(event.getId());
        assertEquals(1, categories.size());
        int categoryId = categories.get(0).getId();
        var tickets = ticketRepository.selectTicketInCategoryForUpdate(event.getId(), categoryId, 1, List.of(Ticket.TicketStatus.FREE.name()));
        String reservationId = UUID.randomUUID().toString();
        ticketReservationRepository.createNewReservation(reservationId, ZonedDateTime.now(clockProvider.getClock()), DateUtils.addDays(new Date(), 1), null, "en", event.getId(), event.getVat(), event.isVatIncluded(), event.getCurrency(), event.getOrganizationId());
        int result = ticketRepository.reserveTickets(reservationId, tickets, categoryId, "en", 0, "CHF");
        assertEquals(1, result);
        assertThrows(IllegalStateException.class, () -> eventManager.deleteCategory(event.getShortName(), categoryId, pair.getRight()));
    }

    @Test
    public void rearrangeTicketCategories() {
        List<TicketCategoryModification> cat = List.of(
            new TicketCategoryModification(null, "first", TicketCategory.TicketAccessType.INHERIT, AVAILABLE_SEATS,
                new DateTimeModification(LocalDate.now(clockProvider.getClock()), LocalTime.now(clockProvider.getClock())),
                new DateTimeModification(LocalDate.now(clockProvider.getClock()), LocalTime.now(clockProvider.getClock())),
                DESCRIPTION, BigDecimal.TEN, false, "", false, null, null, null, null, null, 2, null, null, AlfioMetadata.empty()),
            new TicketCategoryModification(null, "second", TicketCategory.TicketAccessType.INHERIT, AVAILABLE_SEATS,
                new DateTimeModification(LocalDate.now(clockProvider.getClock()), LocalTime.now(clockProvider.getClock())),
                new DateTimeModification(LocalDate.now(clockProvider.getClock()), LocalTime.now(clockProvider.getClock())),
                DESCRIPTION, BigDecimal.TEN, false, "", false, null, null, null, null, null, 1, null, null, AlfioMetadata.empty()));

        Pair<Event, String> pair = initEvent(cat, organizationRepository, userManager, eventManager, eventRepository);
        var event = pair.getLeft();
        var categories = ticketCategoryRepository.findAllTicketCategories(event.getId());
        assertEquals(2, categories.size());
        assertEquals("second", categories.get(0).getName());

        // swap categories
        var first = categories.get(0);
        var second = categories.get(1);

        var categoryModifications = List.of(new CategoryOrdinalModification(first.getId(), first.getName(), second.getOrdinal()), new CategoryOrdinalModification(second.getId(), second.getName(), first.getOrdinal()));

        eventManager.rearrangeCategories(event.getShortName(), categoryModifications, pair.getRight());

        categories = ticketCategoryRepository.findAllTicketCategories(event.getId());
        assertEquals(2, categories.size());
        assertEquals("first", categories.get(0).getName());

    }

    @Test
    public void updateEventFormat() {
        var categories = List.of(
            new TicketCategoryModification(null, "first", TicketCategory.TicketAccessType.INHERIT, AVAILABLE_SEATS,
                new DateTimeModification(LocalDate.now(), LocalTime.now()),
                new DateTimeModification(LocalDate.now(), LocalTime.now()),
                DESCRIPTION, BigDecimal.TEN, false, "", false, null, null, null, null, null, 2, null, null, AlfioMetadata.empty()));

        var eventAndUsername = initEvent(categories, organizationRepository, userManager, eventManager, eventRepository);
        var event = eventAndUsername.getLeft();

        // add ON_SITE payment method
        var withOnSite = List.of(PaymentProxy.OFFLINE, PaymentProxy.ON_SITE);
        var onSitePaymentMethodModification = createEventModification(AVAILABLE_SEATS, event, Event.EventFormat.IN_PERSON, withOnSite);
        var username = eventAndUsername.getRight();
        eventManager.updateEventPrices(event, onSitePaymentMethodModification, username);

        event = eventRepository.findById(event.getId());
        assertEquals(withOnSite, event.getAllowedPaymentProxies());

        try {
            eventManager.updateEventHeader(event, createEventModification(AVAILABLE_SEATS, event, Event.EventFormat.ONLINE, withOnSite), username);
            fail();
        } catch(IllegalArgumentException ex) {
            assertEquals(EventManager.ERROR_ONLINE_ON_SITE_NOT_COMPATIBLE, ex.getMessage());
        }

        event = eventRepository.findById(event.getId());
        // update header and remove ON_SITE
        eventManager.updateEventPrices(event, createEventModification(AVAILABLE_SEATS, event, event.getFormat(), List.of(PaymentProxy.OFFLINE)), username);
        // retry
        event = eventRepository.findById(event.getId());
        eventManager.updateEventHeader(event, createEventModification(AVAILABLE_SEATS, event, Event.EventFormat.ONLINE, event.getAllowedPaymentProxies()), username);
    }

    private Pair<Event, String> generateAndEditEvent(int newEventSize) {
        List<TicketCategoryModification> categories = Collections.singletonList(
            new TicketCategoryModification(null, "default", TicketCategory.TicketAccessType.INHERIT, 10,
                new DateTimeModification(LocalDate.now(clockProvider.getClock()), LocalTime.now(clockProvider.getClock())),
                new DateTimeModification(LocalDate.now(clockProvider.getClock()), LocalTime.now(clockProvider.getClock())),
                DESCRIPTION, BigDecimal.TEN, false, "", true, null, null, null, null, null, 0, null, null, AlfioMetadata.empty()));
        Pair<Event, String> pair = initEvent(categories, organizationRepository, userManager, eventManager, eventRepository);

        Event event = pair.getKey();
        if(newEventSize != AVAILABLE_SEATS) {
<<<<<<< HEAD
            EventModification update = createEventModification(newEventSize, event);
=======
            EventModification update = new EventModification(event.getId(), Event.EventFormat.IN_PERSON, null, null, null, null, null, null, null, null, event.getOrganizationId(), null, null,
                null, event.getZoneId().toString(), Collections.emptyMap(), DateTimeModification.fromZonedDateTime(event.getBegin()), DateTimeModification.fromZonedDateTime(event.getEnd()),
                event.getRegularPrice(), event.getCurrency(), newEventSize, event.getVat(), event.isVatIncluded(), event.getAllowedPaymentProxies(), null, event.isFreeOfCharge(), null, 7, null, null, AlfioMetadata.empty(), List.of());
>>>>>>> 42e29441
            eventManager.updateEventPrices(event, update, pair.getValue());
        }
        List<Ticket> tickets = ticketRepository.findFreeByEventId(event.getId());
        assertNotNull(tickets);
        assertFalse(tickets.isEmpty());
        assertEquals(AVAILABLE_SEATS, tickets.size());
        if(newEventSize > AVAILABLE_SEATS) {
            assertEquals(newEventSize - AVAILABLE_SEATS, ticketRepository.countReleasedUnboundedTickets(event.getId()).intValue());
        }
        assertEquals(10, tickets.stream().filter(t -> t.getCategoryId() != null).count());
        return Pair.of(eventRepository.findById(event.getId()), pair.getRight());
    }

    private EventModification createEventModification(int availableSeats, Event event) {
        return createEventModification(availableSeats, event, Event.EventFormat.IN_PERSON, event.getAllowedPaymentProxies());
    }

    private EventModification createEventModification(int availableSeats, Event event, Event.EventFormat format, List<PaymentProxy> allowedPaymentProxies) {
        return new EventModification(event.getId(), format, "http://website-url", null, "http://website-url/tc", null, null, null, null, null, event.getOrganizationId(), null, null,
            null, event.getZoneId().toString(), Collections.emptyMap(), DateTimeModification.fromZonedDateTime(event.getBegin()), DateTimeModification.fromZonedDateTime(event.getEnd()),
            event.getRegularPrice(), event.getCurrency(), availableSeats, event.getVat(), event.isVatIncluded(), allowedPaymentProxies, null, event.isFreeOfCharge(), null, 7, null, null, AlfioMetadata.empty());
    }
}<|MERGE_RESOLUTION|>--- conflicted
+++ resolved
@@ -856,13 +856,7 @@
 
         Event event = pair.getKey();
         if(newEventSize != AVAILABLE_SEATS) {
-<<<<<<< HEAD
             EventModification update = createEventModification(newEventSize, event);
-=======
-            EventModification update = new EventModification(event.getId(), Event.EventFormat.IN_PERSON, null, null, null, null, null, null, null, null, event.getOrganizationId(), null, null,
-                null, event.getZoneId().toString(), Collections.emptyMap(), DateTimeModification.fromZonedDateTime(event.getBegin()), DateTimeModification.fromZonedDateTime(event.getEnd()),
-                event.getRegularPrice(), event.getCurrency(), newEventSize, event.getVat(), event.isVatIncluded(), event.getAllowedPaymentProxies(), null, event.isFreeOfCharge(), null, 7, null, null, AlfioMetadata.empty(), List.of());
->>>>>>> 42e29441
             eventManager.updateEventPrices(event, update, pair.getValue());
         }
         List<Ticket> tickets = ticketRepository.findFreeByEventId(event.getId());
