--- conflicted
+++ resolved
@@ -684,7 +684,7 @@
         initConfirmReservation();
         when(ticketReservationRepository.updateTicketReservation(eq(RESERVATION_ID), eq(TicketReservationStatus.COMPLETE.toString()), anyString(), anyString(), isNull(), isNull(), anyString(), anyString(), any(), eq(PaymentProxy.STRIPE.toString()), isNull())).thenReturn(1);
         when(ticketRepository.updateTicketsStatusWithReservationId(eq(RESERVATION_ID), eq(TicketStatus.ACQUIRED.toString()))).thenReturn(1);
-<<<<<<< HEAD
+        when(ticketReservation.getPromoCodeDiscountId()).thenReturn(null);
         when(ticketReservationRepository.updateTicketReservation(eq(RESERVATION_ID), eq(IN_PAYMENT.toString()), anyString(), anyString(), isNull(), isNull(), anyString(), anyString(), isNull(), eq(PaymentProxy.STRIPE.toString()), isNull())).thenReturn(1);
         StripeCreditCardManager stripeCreditCardManager = mock(StripeCreditCardManager.class);
         when(paymentManager.lookupProviderByMethod(eq(PaymentMethod.CREDIT_CARD), any())).thenReturn(Optional.of(stripeCreditCardManager));
@@ -693,14 +693,6 @@
             new CustomerName("Full Name", null, null, event), "", null, null, Locale.ENGLISH,
             true, false, null, "IT", "123456", PriceContainer.VatStatus.INCLUDED, true, false, null);
         PaymentResult result = trm.performPayment(spec, new TotalPrice(100, 0, 0, 0), Optional.empty(), Optional.of(PaymentProxy.STRIPE));
-=======
-        when(ticketReservationRepository.updateTicketReservation(eq(RESERVATION_ID), eq(IN_PAYMENT.toString()), anyString(), anyString(), isNull(), isNull(), anyString(), anyString(), isNull(), eq(PaymentProxy.STRIPE.toString()), anyString())).thenReturn(1);
-        when(paymentManager.processStripePayment(eq(RESERVATION_ID), eq(GATEWAY_TOKEN), anyInt(), eq(event), anyString(), any(CustomerName.class),  anyString())).thenReturn(PaymentResult.successful(TRANSACTION_ID));
-        when(ticketReservation.getPromoCodeDiscountId()).thenReturn(null);
-        PaymentResult result = trm.confirm(GATEWAY_TOKEN, null, event, RESERVATION_ID, "", new CustomerName("Full Name", null, null, event),
-            Locale.ENGLISH, "", "", new TotalPrice(100, 0, 0, 0), Optional.empty(),
-            Optional.of(PaymentProxy.STRIPE), true, "IT", "123456", PriceContainer.VatStatus.INCLUDED, true, false);
->>>>>>> 64336e9a
         assertTrue(result.isSuccessful());
         assertEquals(Optional.of(TRANSACTION_ID), result.getGatewayTransactionId());
         verify(ticketReservationRepository).updateTicketReservation(eq(RESERVATION_ID), eq(TicketReservationStatus.IN_PAYMENT.toString()), anyString(), anyString(), isNull(), isNull(), anyString(), anyString(), any(), eq(PaymentProxy.STRIPE.toString()), isNull());
@@ -720,19 +712,12 @@
         initConfirmReservation();
         when(ticketReservationRepository.updateTicketReservation(eq(RESERVATION_ID), eq(IN_PAYMENT.toString()), anyString(), anyString(), isNull(), isNull(), anyString(), isNull(), isNull(), eq(PaymentProxy.STRIPE.toString()), isNull())).thenReturn(1);
         when(ticketReservationRepository.updateReservationStatus(eq(RESERVATION_ID), eq(TicketReservationStatus.PENDING.toString()))).thenReturn(1);
-<<<<<<< HEAD
+        when(ticketReservation.getPromoCodeDiscountId()).thenReturn(null);
         StripeCreditCardManager stripeCreditCardManager = mock(StripeCreditCardManager.class);
         when(paymentManager.lookupProviderByMethod(eq(PaymentMethod.CREDIT_CARD), any())).thenReturn(Optional.of(stripeCreditCardManager));
         when(stripeCreditCardManager.doPayment(any())).thenReturn(PaymentResult.failed("error-code"));
         PaymentSpecification spec = new PaymentSpecification(RESERVATION_ID, GATEWAY_TOKEN, 100, event, "email@user", new CustomerName("Full Name", null, null, event), null, null, "", Locale.ENGLISH, true, false, null, "IT", "12345", PriceContainer.VatStatus.INCLUDED, true, false, null);
         PaymentResult result = trm.performPayment(spec, new TotalPrice(100, 0, 0, 0), Optional.empty(), Optional.of(PaymentProxy.STRIPE));
-=======
-        when(paymentManager.processStripePayment(eq(RESERVATION_ID), eq(GATEWAY_TOKEN), anyInt(), eq(event), anyString(), any(CustomerName.class), anyString())).thenReturn(PaymentResult.unsuccessful("error-code"));
-        when(ticketReservation.getPromoCodeDiscountId()).thenReturn(null);
-        PaymentResult result = trm.confirm(GATEWAY_TOKEN, null, event, RESERVATION_ID, "", new CustomerName("Full Name", null, null, event), Locale.ENGLISH, "","",
-            new TotalPrice(100, 0, 0, 0), Optional.empty(), Optional.of(PaymentProxy.STRIPE),
-            true, "IT", "12345", PriceContainer.VatStatus.INCLUDED, true, false);
->>>>>>> 64336e9a
         assertFalse(result.isSuccessful());
         assertFalse(result.getGatewayTransactionId().isPresent());
         assertEquals(Optional.of("error-code"), result.getErrorCode());
@@ -747,24 +732,16 @@
     void handleOnSitePaymentMethod() {
         initConfirmReservation();
         when(ticketRepository.updateTicketsStatusWithReservationId(eq(RESERVATION_ID), eq(TicketStatus.TO_BE_PAID.toString()))).thenReturn(1);
-<<<<<<< HEAD
         when(ticketReservationRepository.updateTicketReservation(eq(RESERVATION_ID), eq(COMPLETE.toString()), anyString(), anyString(), isNull(), isNull(), anyString(), anyString(), any(ZonedDateTime.class), eq(PaymentProxy.ON_SITE.toString()), isNull())).thenReturn(1);
         OnSiteManager onSiteManager = mock(OnSiteManager.class);
         when(paymentManager.lookupProviderByMethod(eq(PaymentMethod.ON_SITE), any())).thenReturn(Optional.of(onSiteManager));
+        when(ticketReservation.getPromoCodeDiscountId()).thenReturn(null);
         when(onSiteManager.doPayment(any())).thenReturn(PaymentResult.successful(TicketReservationManager.NOT_YET_PAID_TRANSACTION_ID));
         PaymentSpecification spec = new PaymentSpecification(RESERVATION_ID, GATEWAY_TOKEN, 100, event, "test@email",
             new CustomerName("Full Name", null, null, event),
             "", null, "", Locale.ENGLISH, true, false, null, "IT", "123456", PriceContainer.VatStatus.INCLUDED, true, false, null);
         when(ticketReservationRepository.updateTicketReservation(eq(RESERVATION_ID), anyString(), anyString(), anyString(), isNull(), isNull(), eq(Locale.ENGLISH.getLanguage()), isNull(), any(), any(), isNull())).thenReturn(1);
         PaymentResult result = trm.performPayment(spec, new TotalPrice(100, 0, 0, 0), Optional.empty(), Optional.of(PaymentProxy.ON_SITE));
-=======
-        when(ticketReservationRepository.updateTicketReservation(eq(RESERVATION_ID), eq(COMPLETE.toString()), anyString(), anyString(), isNull(), isNull(), anyString(), anyString(), any(ZonedDateTime.class), eq(PaymentProxy.ON_SITE.toString()), anyString())).thenReturn(1);
-        when(paymentManager.processStripePayment(eq(RESERVATION_ID), eq(GATEWAY_TOKEN), anyInt(), eq(event), anyString(), any(CustomerName.class), anyString())).thenReturn(PaymentResult.unsuccessful("error-code"));
-        when(ticketReservation.getPromoCodeDiscountId()).thenReturn(null);
-        PaymentResult result = trm.confirm(GATEWAY_TOKEN, null, event, RESERVATION_ID, "", new CustomerName("Full Name", null, null, event),
-            Locale.ENGLISH, "", "", new TotalPrice(100, 0, 0, 0), Optional.empty(),
-            Optional.of(PaymentProxy.ON_SITE), true, "IT", "123456", PriceContainer.VatStatus.INCLUDED, true, false);
->>>>>>> 64336e9a
         assertTrue(result.isSuccessful());
         assertEquals(Optional.of(TicketReservationManager.NOT_YET_PAID_TRANSACTION_ID), result.getGatewayTransactionId());
         verify(ticketReservationRepository).updateTicketReservation(eq(RESERVATION_ID), eq(TicketReservationStatus.COMPLETE.toString()), anyString(), anyString(), isNull(), isNull(), anyString(), anyString(), any(), eq(PaymentProxy.ON_SITE.toString()), isNull());
@@ -781,8 +758,8 @@
     @Test
     void handleOfflinePaymentMethod() {
         initConfirmReservation();
-<<<<<<< HEAD
         when(ticketReservationRepository.postponePayment(eq(RESERVATION_ID), any(Date.class), anyString(), anyString(), isNull(), isNull(), anyString(), isNull())).thenReturn(1);
+        when(ticketReservation.getPromoCodeDiscountId()).thenReturn(null);
         BankTransferManager bankTransferManager = mock(BankTransferManager.class);
         when(paymentManager.lookupProviderByMethod(eq(PaymentMethod.BANK_TRANSFER), any())).thenReturn(Optional.of(bankTransferManager));
         when(bankTransferManager.doPayment(any())).thenReturn(PaymentResult.successful(TicketReservationManager.NOT_YET_PAID_TRANSACTION_ID));
@@ -790,13 +767,6 @@
             new CustomerName("Full Name", null, null, event),
             "", null, "", Locale.ENGLISH, true, false, null, "IT", "123456", PriceContainer.VatStatus.INCLUDED, true, false, null);
         PaymentResult result = trm.performPayment(spec, new TotalPrice(100, 0, 0, 0), Optional.empty(), Optional.of(PaymentProxy.OFFLINE));
-=======
-        when(ticketReservationRepository.postponePayment(any(), any(), any(), any(), any(), any(), any(), any())).thenReturn(1);
-        when(ticketReservation.getPromoCodeDiscountId()).thenReturn(null);
-        PaymentResult result = trm.confirm(GATEWAY_TOKEN, null, event, RESERVATION_ID, "", new CustomerName("Full Name", null, null, event),
-            Locale.ENGLISH, "", "", new TotalPrice(100, 0, 0, 0), Optional.empty(),
-            Optional.of(PaymentProxy.OFFLINE), true, "IT", "123456", PriceContainer.VatStatus.INCLUDED, true, false);
->>>>>>> 64336e9a
         assertTrue(result.isSuccessful());
         assertEquals(Optional.of(TicketReservationManager.NOT_YET_PAID_TRANSACTION_ID), result.getGatewayTransactionId());
         verify(waitingQueueManager, never()).fireReservationConfirmed(eq(RESERVATION_ID));
