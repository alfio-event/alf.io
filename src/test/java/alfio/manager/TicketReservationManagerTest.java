/**
 * This file is part of alf.io.
 *
 * alf.io is free software: you can redistribute it and/or modify
 * it under the terms of the GNU General Public License as published by
 * the Free Software Foundation, either version 3 of the License, or
 * (at your option) any later version.
 *
 * alf.io is distributed in the hope that it will be useful,
 * but WITHOUT ANY WARRANTY; without even the implied warranty of
 * MERCHANTABILITY or FITNESS FOR A PARTICULAR PURPOSE.  See the
 * GNU General Public License for more details.
 *
 * You should have received a copy of the GNU General Public License
 * along with alf.io.  If not, see <http://www.gnu.org/licenses/>.
 */
package alfio.manager;

import alfio.controller.form.UpdateTicketOwnerForm;
import alfio.manager.PaymentManager.PaymentMethodDTO;
import alfio.manager.PaymentManager.PaymentMethodDTO.PaymentMethodStatus;
import alfio.manager.i18n.MessageSourceManager;
import alfio.manager.payment.BankTransferManager;
import alfio.manager.payment.OnSiteManager;
import alfio.manager.payment.PaymentSpecification;
import alfio.manager.payment.StripeCreditCardManager;
import alfio.manager.support.PartialTicketTextGenerator;
import alfio.manager.support.PaymentResult;
import alfio.manager.support.TemplateGenerator;
import alfio.manager.system.ConfigurationManager;
import alfio.manager.system.ConfigurationManager.MaybeConfiguration;
import alfio.model.*;
import alfio.model.Ticket.TicketStatus;
import alfio.model.TicketReservation.TicketReservationStatus;
import alfio.model.modification.TicketReservationWithOptionalCodeModification;
import alfio.model.system.ConfigurationKeyValuePathLevel;
import alfio.model.system.ConfigurationKeys;
import alfio.model.transaction.PaymentContext;
import alfio.model.transaction.PaymentMethod;
import alfio.model.transaction.PaymentProxy;
import alfio.model.transaction.token.StripeCreditCardToken;
import alfio.model.user.Organization;
import alfio.model.user.Role;
import alfio.repository.*;
import alfio.repository.user.OrganizationRepository;
import alfio.repository.user.UserRepository;
import alfio.test.util.TestUtil;
import alfio.util.*;
import ch.digitalfondue.npjt.AffectedRowCountAndKey;
import org.junit.jupiter.api.BeforeEach;
import org.junit.jupiter.api.Nested;
import org.junit.jupiter.api.Test;
import org.springframework.context.MessageSource;
import org.springframework.jdbc.core.namedparam.NamedParameterJdbcTemplate;
import org.springframework.jdbc.core.namedparam.SqlParameterSource;
import org.springframework.security.core.authority.SimpleGrantedAuthority;
import org.springframework.security.core.userdetails.User;
import org.springframework.security.core.userdetails.UserDetails;
import org.springframework.transaction.PlatformTransactionManager;

import java.io.IOException;
import java.time.*;
import java.time.temporal.ChronoUnit;
import java.util.*;
import java.util.stream.Collectors;
import java.util.stream.Stream;

import static alfio.manager.TicketReservationManager.buildCompleteBillingAddress;
import static alfio.model.Audit.EventType.PAYMENT_CONFIRMED;
import static alfio.model.TicketReservation.TicketReservationStatus.*;
import static alfio.model.system.ConfigurationKeys.*;
import static java.util.Arrays.asList;
import static java.util.Collections.singleton;
import static java.util.Collections.singletonList;
import static org.junit.Assert.*;
import static org.junit.jupiter.api.Assertions.assertThrows;
import static org.mockito.ArgumentMatchers.*;
import static org.mockito.Mockito.*;

class TicketReservationManagerTest {

    private static final int EVENT_ID = 42;
    private static final int TICKET_CATEGORY_ID = 24;
    private static final String SPECIAL_PRICE_CODE = "SPECIAL-PRICE";
    private static final int SPECIAL_PRICE_ID = -42;
    private static final String USER_LANGUAGE = "it";
    private static final int TICKET_ID = 2048756;
    private static final int ORGANIZATION_ID = 938249873;
    private static final String EVENT_NAME = "VoxxedDaysTicino";
    private static final String RESERVATION_ID = "what-a-reservation";
    private static final String RESERVATION_EMAIL = "me@mydomain.com";
    private static final String TRANSACTION_ID = "transaction-id";
    private static final String GATEWAY_TOKEN = "token";
    private static final String BASE_URL = "http://my-website/";
    private static final String ORG_EMAIL = "org@org.org";
    private static final String EVENT_CURRENCY = "CHF";
    private static final String CATEGORY_CURRENCY = "EUR";


    private TicketReservationManager trm;

    private NotificationManager notificationManager;
    private MessageSource messageSource;
    private MessageSourceManager messageSourceManager;
    private TicketReservationRepository ticketReservationRepository;
    private TicketFieldRepository ticketFieldRepository;
    private ConfigurationManager configurationManager;
    private EventRepository eventRepository;
    private OrganizationRepository organizationRepository;
    private TicketRepository ticketRepository;
    private TicketCategoryRepository ticketCategoryRepository;
    private TicketCategoryDescriptionRepository ticketCategoryDescriptionRepository;
    private PaymentManager paymentManager;
    private SpecialPriceRepository specialPriceRepository;
    private TransactionRepository transactionRepository;
    private WaitingQueueManager waitingQueueManager;
    private Event event;
    private SpecialPrice specialPrice;
    private TicketCategory ticketCategory;
    private Ticket ticket;
    private TicketReservationWithOptionalCodeModification reservationModification;
    private TicketReservation ticketReservation;
    private Organization organization;
    private BillingDocumentRepository billingDocumentRepository;
    private NamedParameterJdbcTemplate jdbcTemplate;
    private Json json;
    private UserRepository userRepository;
    private AuditingRepository auditingRepository;
    private TotalPrice totalPrice;
    private EventManager eventManager;

    private Set<ConfigurationKeys> BANKING_KEY = Set.of(INVOICE_ADDRESS, BANK_ACCOUNT_NR, BANK_ACCOUNT_OWNER);
    private Map<ConfigurationKeys, MaybeConfiguration> BANKING_INFO = Map.of(
        INVOICE_ADDRESS, new MaybeConfiguration(INVOICE_ADDRESS),
        BANK_ACCOUNT_NR, new MaybeConfiguration(BANK_ACCOUNT_NR),
        BANK_ACCOUNT_OWNER,  new MaybeConfiguration(BANK_ACCOUNT_OWNER));
    private PromoCodeDiscountRepository promoCodeDiscountRepository;

    @BeforeEach
    void init() {
        notificationManager = mock(NotificationManager.class);
        messageSource = mock(MessageSource.class);
        messageSourceManager = mock(MessageSourceManager.class);
        ticketReservationRepository = mock(TicketReservationRepository.class);
        ticketFieldRepository = mock(TicketFieldRepository.class);
        configurationManager = mock(ConfigurationManager.class);
        eventRepository = mock(EventRepository.class);
        organizationRepository = mock(OrganizationRepository.class);
        ticketRepository = mock(TicketRepository.class);
        ticketCategoryRepository = mock(TicketCategoryRepository.class);
        ticketCategoryDescriptionRepository = mock(TicketCategoryDescriptionRepository.class);
        paymentManager = mock(PaymentManager.class);
        promoCodeDiscountRepository = mock(PromoCodeDiscountRepository.class);
        specialPriceRepository = mock(SpecialPriceRepository.class);
        transactionRepository = mock(TransactionRepository.class);
        TemplateManager templateManager = mock(TemplateManager.class);
        PlatformTransactionManager transactionManager = mock(PlatformTransactionManager.class);
        waitingQueueManager = mock(WaitingQueueManager.class);
        AdditionalServiceRepository additionalServiceRepository = mock(AdditionalServiceRepository.class);
        AdditionalServiceTextRepository additionalServiceTextRepository = mock(AdditionalServiceTextRepository.class);
        AdditionalServiceItemRepository additionalServiceItemRepository = mock(AdditionalServiceItemRepository.class);
        InvoiceSequencesRepository invoiceSequencesRepository = mock(InvoiceSequencesRepository.class);
        auditingRepository = mock(AuditingRepository.class);
        event = mock(Event.class);
        specialPrice = mock(SpecialPrice.class);
        ticketCategory = mock(TicketCategory.class);
        ticket = mock(Ticket.class);
        when(ticket.getCurrencyCode()).thenReturn("CHF");
        jdbcTemplate = mock(NamedParameterJdbcTemplate.class);
        json = mock(Json.class);
        eventManager = mock(EventManager.class);

        reservationModification = mock(TicketReservationWithOptionalCodeModification.class);
        ticketReservation = mock(TicketReservation.class);
        when(ticketReservation.getStatus()).thenReturn(PENDING);
        when(ticketReservation.getUserLanguage()).thenReturn("en");
        when(ticketReservation.getId()).thenReturn(RESERVATION_ID);
        when(ticketReservation.getSrcPriceCts()).thenReturn(100);
        when(ticketReservation.getFinalPriceCts()).thenReturn(100);
        when(ticketReservation.getVatCts()).thenReturn(0);
        when(ticketReservation.getDiscountCts()).thenReturn(0);
        when(ticketReservation.getCurrencyCode()).thenReturn(EVENT_CURRENCY);
        when(ticketReservationRepository.findReservationByIdForUpdate(RESERVATION_ID)).thenReturn(ticketReservation);
        when(ticketReservationRepository.findReservationById(RESERVATION_ID)).thenReturn(ticketReservation);
        when(ticketReservationRepository.getAdditionalInfo(any())).thenReturn(mock(TicketReservationAdditionalInfo.class));
        organization = new Organization(ORGANIZATION_ID, "org", "desc", ORG_EMAIL, null);
        TicketSearchRepository ticketSearchRepository = mock(TicketSearchRepository.class);
        GroupManager groupManager = mock(GroupManager.class);
        userRepository = mock(UserRepository.class);
        ExtensionManager extensionManager = mock(ExtensionManager.class);
        billingDocumentRepository = mock(BillingDocumentRepository.class);
        when(ticketCategoryRepository.getByIdAndActive(anyInt(), eq(EVENT_ID))).thenReturn(ticketCategory);
        when(ticketCategory.getName()).thenReturn("Category Name");
        when(ticketCategory.getCurrencyCode()).thenReturn(CATEGORY_CURRENCY);
        when(configurationManager.getFor(eq(VAT_NR), any())).thenReturn(new MaybeConfiguration(VAT_NR));

        when(messageSourceManager.getMessageSourceForEvent(any())).thenReturn(messageSource);
        when(messageSourceManager.getRootMessageSource()).thenReturn(messageSource);

        MaybeConfiguration configuration = mock(MaybeConfiguration.class);
        when(configurationManager.getFor(eq(SEND_TICKETS_AUTOMATICALLY), any())).thenReturn(configuration);
        when(configuration.getValueAsBooleanOrDefault()).thenReturn(true);

        trm = new TicketReservationManager(eventRepository,
            organizationRepository,
            ticketRepository,
            ticketReservationRepository,
            ticketCategoryRepository,
            ticketCategoryDescriptionRepository,
            configurationManager,
            paymentManager,
            promoCodeDiscountRepository,
            specialPriceRepository,
            transactionRepository,
            notificationManager,
            messageSourceManager,
            templateManager,
            transactionManager,
            waitingQueueManager,
            ticketFieldRepository,
            additionalServiceRepository,
            additionalServiceItemRepository,
            additionalServiceTextRepository,
            invoiceSequencesRepository,
            auditingRepository,
            userRepository,
            extensionManager,
            ticketSearchRepository,
            groupManager,
            billingDocumentRepository,
            jdbcTemplate,
            json,
<<<<<<< HEAD
            promoCodeDiscountRepository,
            mock(BillingDocumentManager.class),
            mock(EventManager.class));

=======
            mock(BillingDocumentManager.class),
            TestUtil.clockProvider());
>>>>>>> 7e28b7de

        when(event.getId()).thenReturn(EVENT_ID);
        when(event.getOrganizationId()).thenReturn(ORGANIZATION_ID);
        when(event.mustUseFirstAndLastName()).thenReturn(false);
        when(event.getCurrency()).thenReturn(EVENT_CURRENCY);
        when(event.now(any(ClockProvider.class))).thenReturn(ZonedDateTime.now(ClockProvider.clock()));
        when(event.now(any(Clock.class))).thenReturn(ZonedDateTime.now(ClockProvider.clock()));
        when(ticketCategoryRepository.getByIdAndActive(eq(TICKET_CATEGORY_ID), eq(EVENT_ID))).thenReturn(ticketCategory);
        when(specialPrice.getCode()).thenReturn(SPECIAL_PRICE_CODE);
        when(specialPrice.getId()).thenReturn(SPECIAL_PRICE_ID);
        when(eventRepository.findByReservationId(eq(RESERVATION_ID))).thenReturn(event);
        when(eventRepository.findAll()).thenReturn(Collections.singletonList(event));
        var baseUrlConf = new MaybeConfiguration(ConfigurationKeys.BASE_URL, new ConfigurationKeyValuePathLevel(null, BASE_URL, null));
        when(configurationManager.getForSystem(ConfigurationKeys.BASE_URL)).thenReturn(baseUrlConf);
        when(configurationManager.getFor(eq(ConfigurationKeys.BASE_URL), any())).thenReturn(baseUrlConf);
        when(configurationManager.hasAllConfigurationsForInvoice(eq(event))).thenReturn(false);
        when(ticketReservationRepository.findReservationByIdForUpdate(RESERVATION_ID)).thenReturn(ticketReservation);
        when(ticket.getId()).thenReturn(TICKET_ID);
        when(ticket.getSrcPriceCts()).thenReturn(10);
        when(ticketCategory.getId()).thenReturn(TICKET_CATEGORY_ID);
        when(organizationRepository.getById(eq(ORGANIZATION_ID))).thenReturn(organization);
        when(event.getZoneId()).thenReturn(ClockProvider.clock().getZone());
        when(event.getBegin()).thenReturn(ZonedDateTime.now(ClockProvider.clock()).plusDays(1));
        when(event.getVatStatus()).thenReturn(PriceContainer.VatStatus.NOT_INCLUDED);
        when(userRepository.findIdByUserName(anyString())).thenReturn(Optional.empty());
        when(extensionManager.handleInvoiceGeneration(any(), any(), any())).thenReturn(Optional.empty());
        when(messageSource.getMessage(eq("ticket-has-changed-owner-subject"), any(), any())).thenReturn("subject");
        when(messageSource.getMessage(eq("reminder.ticket-not-assigned.subject"), any(), any())).thenReturn("subject");
        when(billingDocumentRepository.insert(anyInt(), anyString(), anyString(), any(), anyString(), any(), anyInt())).thenReturn(new AffectedRowCountAndKey<>(1, 1L));
        totalPrice = mock(TotalPrice.class);
    }

    private void initUpdateTicketOwner(Ticket original, Ticket modified, String ticketId, String originalEmail, String originalName, UpdateTicketOwnerForm form) {
        when(original.getUuid()).thenReturn(ticketId);
        when(original.getEmail()).thenReturn(originalEmail);
        when(original.getFullName()).thenReturn(originalName);
        when(ticketRepository.findByUUID(eq(ticketId))).thenReturn(modified);
        form.setEmail("new@email.tld");
        form.setFullName(originalName);
        form.setUserLanguage(USER_LANGUAGE);
    }

    @Test
    void doNotSendWarningEmailIfAdmin() {
        final String ticketId = "abcde";
        final String ticketReservationId = "abcdef";
        final String originalEmail = "me@myaddress.com";
        final String originalName = "First Last";
        Ticket original = mock(Ticket.class);
        Ticket modified = mock(Ticket.class);
        UpdateTicketOwnerForm form = new UpdateTicketOwnerForm();
        when(event.getShortName()).thenReturn("short-name");
        initUpdateTicketOwner(original, modified, ticketId, originalEmail, originalName, form);
        TicketReservation reservation = mock(TicketReservation.class);
        when(original.getTicketsReservationId()).thenReturn(ticketReservationId);
        when(ticketReservationRepository.findOptionalReservationById(eq(ticketReservationId))).thenReturn(Optional.of(reservation));
        UserDetails userDetails = new User("user", "password", singletonList(new SimpleGrantedAuthority(Role.ADMIN.getRoleName())));
        trm.updateTicketOwner(original, Locale.ENGLISH, event, form, (a) -> null,(b) -> null, Optional.of(userDetails));
        verify(messageSource, never()).getMessage(eq("ticket-has-changed-owner-subject"), eq(new Object[] {"short-name"}), eq(Locale.ITALIAN));
    }

    @Test
    void sendWarningEmailIfNotAdmin() {
        final String ticketId = "abcde";
        final String originalEmail = "me@myaddress.com";
        final String originalName = "First Last";
        Ticket original = mock(Ticket.class);
        when(original.getStatus()).thenReturn(TicketStatus.ACQUIRED);
        when(original.getTicketsReservationId()).thenReturn(RESERVATION_ID);
        Ticket modified = mock(Ticket.class);
        when(modified.getStatus()).thenReturn(TicketStatus.ACQUIRED);
        when(modified.getTicketsReservationId()).thenReturn(RESERVATION_ID);
        UpdateTicketOwnerForm form = new UpdateTicketOwnerForm();
        when(event.getShortName()).thenReturn("short-name");
        initUpdateTicketOwner(original, modified, ticketId, originalEmail, originalName, form);
        PartialTicketTextGenerator ownerChangeTextBuilder = mock(PartialTicketTextGenerator.class);
        when(ownerChangeTextBuilder.generate(eq(modified))).thenReturn(RenderedTemplate.multipart("Hello, world", "<p>Hello, world</p>"));
        when(original.getUserLanguage()).thenReturn(USER_LANGUAGE);
        trm.updateTicketOwner(original, Locale.ENGLISH, event, form, (a) -> null, ownerChangeTextBuilder, Optional.empty());
        verify(messageSource, times(1)).getMessage(eq("ticket-has-changed-owner-subject"), any(), eq(Locale.ITALIAN));
        verify(notificationManager, times(1)).sendSimpleEmail(eq(event), eq(RESERVATION_ID), eq(originalEmail), anyString(), any(TemplateGenerator.class));
    }

    @Test
    void sendWarningEmailToOrganizer() {
        final String ticketId = "abcde";
        final String originalEmail = "me@myaddress.com";
        final String originalName = "First Last";
        Ticket original = mock(Ticket.class);
        when(original.getStatus()).thenReturn(TicketStatus.ACQUIRED);
        when(original.getTicketsReservationId()).thenReturn(RESERVATION_ID);
        Ticket modified = mock(Ticket.class);
        when(modified.getStatus()).thenReturn(TicketStatus.ACQUIRED);
        when(modified.getTicketsReservationId()).thenReturn(RESERVATION_ID);
        UpdateTicketOwnerForm form = new UpdateTicketOwnerForm();
        when(event.getShortName()).thenReturn("short-name");
        initUpdateTicketOwner(original, modified, ticketId, originalEmail, originalName, form);
        PartialTicketTextGenerator ownerChangeTextBuilder = mock(PartialTicketTextGenerator.class);
        when(ownerChangeTextBuilder.generate(eq(modified))).thenReturn(RenderedTemplate.multipart("Hello, world", "<p>Hello, world</p>"));
        when(original.getUserLanguage()).thenReturn(USER_LANGUAGE);
        when(event.getBegin()).thenReturn(ZonedDateTime.now(ClockProvider.clock()).minusSeconds(1));
        trm.updateTicketOwner(original, Locale.ENGLISH, event, form, (a) -> null, ownerChangeTextBuilder, Optional.empty());
        verify(messageSource, times(1)).getMessage(eq("ticket-has-changed-owner-subject"), any(), eq(Locale.ITALIAN));
        verify(notificationManager, times(1)).sendSimpleEmail(eq(event), eq(RESERVATION_ID), eq(originalEmail), anyString(), any(TemplateGenerator.class));
        verify(notificationManager, times(1)).sendSimpleEmail(eq(event), eq(null), eq(ORG_EMAIL), anyString(), any(TemplateGenerator.class));
    }

    // check we don't send the ticket-has-changed-owner email if the originalEmail and name are present and the status is not ACQUIRED
    @Test
    void dontSendWarningEmailIfNotAcquiredStatus() {
        final String ticketId = "abcde";
        final String originalEmail = "me@myaddress.com";
        final String originalName = "First Last";
        Ticket original = mock(Ticket.class);
        when(original.getStatus()).thenReturn(TicketStatus.FREE);
        Ticket modified = mock(Ticket.class);
        UpdateTicketOwnerForm form = new UpdateTicketOwnerForm();
        when(event.getShortName()).thenReturn("short-name");
        initUpdateTicketOwner(original, modified, ticketId, originalEmail, originalName, form);
        PartialTicketTextGenerator ownerChangeTextBuilder = mock(PartialTicketTextGenerator.class);
        when(ownerChangeTextBuilder.generate(eq(modified))).thenReturn(RenderedTemplate.multipart("Hello, world", "<p>Hello, world</p>"));
        when(original.getUserLanguage()).thenReturn(USER_LANGUAGE);
        trm.updateTicketOwner(original, Locale.ENGLISH, event, form, (a) -> null, ownerChangeTextBuilder, Optional.empty());
        verifyNoInteractions(messageSource);
    }

    @Test
    void fallbackToCurrentLocale() throws IOException {
        final String ticketId = "abcde";
        final String originalEmail = "me@myaddress.com";
        final String originalName = "First Last";
        Ticket original = mock(Ticket.class);
        when(original.getTicketsReservationId()).thenReturn(RESERVATION_ID);
        when(original.getStatus()).thenReturn(TicketStatus.ACQUIRED);
        Ticket modified = mock(Ticket.class);
        when(modified.getStatus()).thenReturn(TicketStatus.ACQUIRED);
        when(modified.getTicketsReservationId()).thenReturn(RESERVATION_ID);
        UpdateTicketOwnerForm form = new UpdateTicketOwnerForm();
        when(event.getShortName()).thenReturn("short-name");
        initUpdateTicketOwner(original, modified, ticketId, originalEmail, originalName, form);
        form.setUserLanguage("");
        PartialTicketTextGenerator ownerChangeTextBuilder = mock(PartialTicketTextGenerator.class);
        when(ownerChangeTextBuilder.generate(eq(modified))).thenReturn(RenderedTemplate.multipart("Hello, world", "<p>Hello, world</p>"));
        when(original.getUserLanguage()).thenReturn(USER_LANGUAGE);
        trm.updateTicketOwner(original, Locale.ENGLISH, event, form, (a) -> null, ownerChangeTextBuilder, Optional.empty());
        verify(messageSource, times(1)).getMessage(eq("ticket-has-changed-owner-subject"), any(), eq(Locale.ITALIAN));
        verify(notificationManager, times(1)).sendTicketByEmail(eq(modified), eq(event), eq(Locale.ENGLISH), any(), any(), any());
        verify(notificationManager, times(1)).sendSimpleEmail(eq(event), eq(RESERVATION_ID), eq(originalEmail), anyString(), any(TemplateGenerator.class));
    }

    @Test
    void sendAssignmentReminderBeforeEventEnd() {
        TicketReservation reservation = mock(TicketReservation.class);
        when(configurationManager.getFor(eq(ASSIGNMENT_REMINDER_START), any())).thenReturn(new MaybeConfiguration(ASSIGNMENT_REMINDER_START));
        when(configurationManager.getFor(eq(ASSIGNMENT_REMINDER_INTERVAL), any())).thenReturn(new MaybeConfiguration(ASSIGNMENT_REMINDER_INTERVAL));
        //when(configurationManager.getForSystem(any())).thenReturn(Optional.empty());
        when(configurationManager.getFor(eq(BANKING_KEY), any())).thenReturn(BANKING_INFO);
        when(reservation.latestNotificationTimestamp(any())).thenReturn(Optional.empty());
        when(reservation.getId()).thenReturn("abcd");
        when(reservation.getUserLanguage()).thenReturn("en");
        when(reservation.getEmail()).thenReturn("ciccio");
        when(reservation.getValidity()).thenReturn(new Date());
        when(ticketReservationRepository.findReservationById(eq("abcd"))).thenReturn(reservation);
        when(ticketReservationRepository.findOptionalReservationById(eq("abcd"))).thenReturn(Optional.of(reservation));

        when(eventRepository.findByReservationId("abcd")).thenReturn(event);

        when(eventRepository.findAll()).thenReturn(singletonList(event));
        when(ticketRepository.findAllReservationsConfirmedButNotAssignedForUpdate(anyInt())).thenReturn(singleton("abcd"));
        trm.sendReminderForTicketAssignment();
        verify(notificationManager, times(1)).sendSimpleEmail(eq(event), eq("abcd"), eq("ciccio"), anyString(), any(TemplateGenerator.class));
    }

    @Test
    void doNotSendAssignmentReminderAfterEventEnd() {
        TicketReservation reservation = mock(TicketReservation.class);
        when(configurationManager.getFor(eq(ASSIGNMENT_REMINDER_START), any())).thenReturn(new MaybeConfiguration(ASSIGNMENT_REMINDER_START));
        //when(configurationManager.getStringConfigValue(any())).thenReturn(Optional.empty());
        when(reservation.latestNotificationTimestamp(any())).thenReturn(Optional.empty());
        when(reservation.getId()).thenReturn("abcd");
        when(ticketReservationRepository.findReservationById(eq("abcd"))).thenReturn(reservation);

        when(eventRepository.findByReservationId("abcd")).thenReturn(event);
        when(event.getZoneId()).thenReturn(ClockProvider.clock().getZone());
        when(event.getBegin()).thenReturn(ZonedDateTime.now(ClockProvider.clock()).minusDays(1));
        when(eventRepository.findAll()).thenReturn(singletonList(event));
        when(ticketRepository.findAllReservationsConfirmedButNotAssignedForUpdate(anyInt())).thenReturn(singleton("abcd"));
        trm.sendReminderForTicketAssignment();
        verify(notificationManager, never()).sendSimpleEmail(eq(event), anyString(), anyString(), anyString(), any(TemplateGenerator.class));
    }

    @Test
    void considerZoneIdWhileChecking() {
        TicketReservation reservation = mock(TicketReservation.class);
        when(configurationManager.getFor(eq(ASSIGNMENT_REMINDER_START), any())).thenReturn(new MaybeConfiguration(ASSIGNMENT_REMINDER_START));
        when(configurationManager.getFor(eq(ASSIGNMENT_REMINDER_INTERVAL), any())).thenReturn(new MaybeConfiguration(ASSIGNMENT_REMINDER_INTERVAL));
        //when(configurationManager.getStringConfigValue(any())).thenReturn(Optional.empty());
        when(reservation.latestNotificationTimestamp(any())).thenReturn(Optional.empty());
        when(reservation.getId()).thenReturn("abcd");
        when(reservation.getUserLanguage()).thenReturn("en");
        when(reservation.getValidity()).thenReturn(new Date());
        when(ticketReservationRepository.findReservationById(eq("abcd"))).thenReturn(reservation);
        when(ticketReservationRepository.findOptionalReservationById(eq("abcd"))).thenReturn(Optional.of(reservation));
        when(configurationManager.getFor(eq(BANKING_KEY), any())).thenReturn(BANKING_INFO);
        when(eventRepository.findByReservationId("abcd")).thenReturn(event);
        when(event.getZoneId()).thenReturn(ZoneId.of("GMT-4"));
        when(event.getBegin()).thenReturn(ZonedDateTime.now(ZoneId.of("GMT-4")).plusDays(1));
        when(eventRepository.findAll()).thenReturn(singletonList(event));
        when(ticketRepository.findAllReservationsConfirmedButNotAssignedForUpdate(anyInt())).thenReturn(singleton("abcd"));
        when(reservation.getEmail()).thenReturn("ciccio");
        trm.sendReminderForTicketAssignment();
        verify(notificationManager, times(1)).sendSimpleEmail(eq(event), eq("abcd"), anyString(), anyString(), any(TemplateGenerator.class));
    }

    @Test
    void considerZoneIdWhileCheckingExpired() {
        TicketReservation reservation = mock(TicketReservation.class);
        when(configurationManager.getFor(eq(ASSIGNMENT_REMINDER_START), any())).thenReturn(new MaybeConfiguration(ASSIGNMENT_REMINDER_START));
//        when(configurationManager.getStringConfigValue(any())).thenReturn(Optional.empty());
        when(reservation.latestNotificationTimestamp(any())).thenReturn(Optional.empty());
        when(reservation.getId()).thenReturn("abcd");
        when(ticketReservationRepository.findReservationById(eq("abcd"))).thenReturn(reservation);

        when(eventRepository.findByReservationId("abcd")).thenReturn(event);
        when(event.getZoneId()).thenReturn(ZoneId.of("UTC-8"));
        when(event.getBegin()).thenReturn(ZonedDateTime.now(ZoneId.of("UTC-8")));//same day
        when(eventRepository.findAll()).thenReturn(singletonList(event));
        when(ticketRepository.findAllReservationsConfirmedButNotAssignedForUpdate(anyInt())).thenReturn(singleton("abcd"));
        trm.sendReminderForTicketAssignment();
        verify(notificationManager, never()).sendSimpleEmail(eq(event), anyString(), anyString(), anyString(), any(TemplateGenerator.class));
    }

    @Test
    void doNotSendReminderTooEarly() {
        TicketReservation reservation = mock(TicketReservation.class);
        when(configurationManager.getFor(eq(ASSIGNMENT_REMINDER_START), any())).thenReturn(new MaybeConfiguration(ASSIGNMENT_REMINDER_START));
//        when(configurationManager.getStringConfigValue(any())).thenReturn(Optional.empty());
        when(reservation.latestNotificationTimestamp(any())).thenReturn(Optional.empty());
        when(reservation.getId()).thenReturn("abcd");
        when(ticketReservationRepository.findReservationById(eq("abcd"))).thenReturn(reservation);

        when(eventRepository.findByReservationId("abcd")).thenReturn(event);
        when(event.getZoneId()).thenReturn(ZoneId.of("UTC-8"));
        when(event.getBegin()).thenReturn(ZonedDateTime.now(ZoneId.of("UTC-8")).plusMonths(3).plusDays(1));
        when(eventRepository.findAll()).thenReturn(singletonList(event));
        when(ticketRepository.findAllReservationsConfirmedButNotAssignedForUpdate(anyInt())).thenReturn(singleton("abcd"));
        List<Event> events = trm.getNotifiableEventsStream().collect(Collectors.toList());
        assertEquals(0, events.size());
        verify(notificationManager, never()).sendSimpleEmail(eq(event), anyString(), anyString(), anyString(), any(TemplateGenerator.class));
    }

    private void initOfflinePaymentTest() {
        when(configurationManager.getFor(eq(OFFLINE_PAYMENT_DAYS), any()))
            .thenReturn(new MaybeConfiguration(OFFLINE_PAYMENT_DAYS, new ConfigurationKeyValuePathLevel(OFFLINE_PAYMENT_DAYS.getValue(), "2", null)));
        when(event.getZoneId()).thenReturn(ClockProvider.clock().getZone());
    }

    @Test
    void returnTheExpiredDateAsConfigured() {
        initOfflinePaymentTest();
        when(event.getBegin()).thenReturn(ZonedDateTime.now(ClockProvider.clock()).plusDays(3));
        ZonedDateTime offlinePaymentDeadline = BankTransferManager.getOfflinePaymentDeadline(new PaymentContext(event), configurationManager);
        ZonedDateTime expectedDate = ZonedDateTime.now(ClockProvider.clock()).plusDays(2L).truncatedTo(ChronoUnit.HALF_DAYS).with(WorkingDaysAdjusters.defaultWorkingDays());
        assertEquals(expectedDate, offlinePaymentDeadline);
    }

    @Test
    void returnTheConfiguredWaitingTime() {
        initOfflinePaymentTest();
        when(event.getBegin()).thenReturn(ZonedDateTime.now(ClockProvider.clock()).plusDays(3));
        OptionalInt offlinePaymentWaitingPeriod = BankTransferManager.getOfflinePaymentWaitingPeriod(new PaymentContext(event), configurationManager);
        assertTrue(offlinePaymentWaitingPeriod.isPresent());
        assertEquals(2, offlinePaymentWaitingPeriod.getAsInt());
    }

    @Test
    void considerEventBeginDateWhileCalculatingExpDate() {
        initOfflinePaymentTest();
        when(event.getBegin()).thenReturn(ZonedDateTime.now(ClockProvider.clock()).plusDays(1));
        ZonedDateTime offlinePaymentDeadline = BankTransferManager.getOfflinePaymentDeadline(new PaymentContext(event), configurationManager);

        long days = ChronoUnit.DAYS.between(LocalDate.now(ClockProvider.clock()), offlinePaymentDeadline.toLocalDate());
        assertTrue("value must be 3 on Friday", LocalDate.now(ClockProvider.clock()).getDayOfWeek() != DayOfWeek.FRIDAY || days == 3);
        assertTrue("value must be 2 on Saturday",LocalDate.now(ClockProvider.clock()).getDayOfWeek() != DayOfWeek.SATURDAY || days == 2);
        assertTrue("value must be 1 on week days",!EnumSet.of(DayOfWeek.MONDAY, DayOfWeek.TUESDAY, DayOfWeek.WEDNESDAY, DayOfWeek.THURSDAY).contains(LocalDate.now(ClockProvider.clock()).getDayOfWeek()) || days == 1);
    }

    @Test
    void returnConfiguredWaitingTimeConsideringEventStart() {
        initOfflinePaymentTest();
        when(event.getBegin()).thenReturn(ZonedDateTime.now(ClockProvider.clock()).plusDays(1));
        OptionalInt offlinePaymentWaitingPeriod = BankTransferManager.getOfflinePaymentWaitingPeriod(new PaymentContext(event), configurationManager);
        assertTrue(offlinePaymentWaitingPeriod.isPresent());
        assertEquals(1, offlinePaymentWaitingPeriod.getAsInt());
    }

    @Test
    void neverReturnADateInThePast() {
        initOfflinePaymentTest();
        when(event.getBegin()).thenReturn(ZonedDateTime.now(ClockProvider.clock()));
        ZonedDateTime offlinePaymentDeadline = BankTransferManager.getOfflinePaymentDeadline(new PaymentContext(event), configurationManager);
        assertTrue(offlinePaymentDeadline.isAfter(ZonedDateTime.now(ClockProvider.clock())));
    }

//    FIXME implement test
//    @Test
//    void throwExceptionAfterEventStart() {
//        initOfflinePaymentTest();
//        when(event.getBegin()).thenReturn(ZonedDateTime.now(ClockProvider.clock()).minusDays(1));
//        assertThrows(BankTransactionManager.OfflinePaymentException.class, () -> BankTransactionManager.getOfflinePaymentDeadline(event, configurationManager));
//    }

    //fix token

    @Test
    void reserveTicketsForCategoryWithAccessCode() {
        PromoCodeDiscount discount = mock(PromoCodeDiscount.class);
        when(discount.getCodeType()).thenReturn(PromoCodeDiscount.CodeType.ACCESS);
        when(reservationModification.getTicketCategoryId()).thenReturn(TICKET_CATEGORY_ID);
        when(reservationModification.getAmount()).thenReturn(2);
        when(discount.getHiddenCategoryId()).thenReturn(TICKET_CATEGORY_ID);
        int accessCodeId = 666;
        when(discount.getId()).thenReturn(accessCodeId);
        when(ticketCategoryRepository.isAccessRestricted(eq(TICKET_CATEGORY_ID))).thenReturn(true);
        when(ticketReservation.getSrcPriceCts()).thenReturn(1000);
        when(ticket.getSrcPriceCts()).thenReturn(1000);
        when(promoCodeDiscountRepository.lockAccessCodeForUpdate(eq(accessCodeId))).thenReturn(accessCodeId);
        when(specialPriceRepository.bindToAccessCode(eq(TICKET_CATEGORY_ID), eq(accessCodeId), eq(2))).thenReturn(List.of(
            new SpecialPrice(1, "AAAA", 0, TICKET_CATEGORY_ID, SpecialPrice.Status.FREE.name(), null, null, null, accessCodeId),
            new SpecialPrice(2, "BBBB", 0, TICKET_CATEGORY_ID, SpecialPrice.Status.FREE.name(), null, null, null, accessCodeId)
        ));
        when(ticketRepository.selectNotAllocatedTicketsForUpdateSkipLocked(eq(EVENT_ID), eq(2), eq(List.of("FREE")))).thenReturn(List.of(TICKET_ID,2));
        when(ticketRepository.findById(eq(TICKET_ID), eq(TICKET_CATEGORY_ID))).thenReturn(ticket);
        String query = "batch-reserve-tickets";
        when(ticketRepository.batchReserveTicket()).thenReturn(query);
        trm.reserveTicketsForCategory(event, RESERVATION_ID, reservationModification, Locale.ENGLISH, false, discount, null);
        verify(jdbcTemplate).batchUpdate(eq(query), any(SqlParameterSource[].class));
        verify(specialPriceRepository).batchUpdateStatus(eq(List.of(1,2)), eq(SpecialPrice.Status.PENDING), eq(accessCodeId));
    }

    //reserve tickets for category


    @Test
    void reserveTicketsForBoundedCategories() {
        when(ticketCategory.isBounded()).thenReturn(true);
        List<Integer> ids = singletonList(1);
        when(ticketRepository.selectTicketInCategoryForUpdateSkipLocked(eq(EVENT_ID), eq(TICKET_CATEGORY_ID), eq(1), eq(singletonList(Ticket.TicketStatus.FREE.name())))).thenReturn(ids);
        when(reservationModification.getAmount()).thenReturn(1);
        when(reservationModification.getTicketCategoryId()).thenReturn(TICKET_CATEGORY_ID);
        when(ticketRepository.findById(1, TICKET_CATEGORY_ID)).thenReturn(ticket);
        trm.reserveTicketsForCategory(event, "trid", reservationModification, Locale.ENGLISH, false, null, null);
        verify(ticketRepository).reserveTickets("trid", ids, TICKET_CATEGORY_ID, Locale.ENGLISH.getLanguage(), 0, CATEGORY_CURRENCY);
    }

    @Test
    void reserveTicketsForBoundedCategoriesWaitingQueue() {
        when(ticketCategory.isBounded()).thenReturn(true);
        List<Integer> ids = singletonList(1);
        when(ticketRepository.selectTicketInCategoryForUpdateSkipLocked(eq(EVENT_ID), eq(TICKET_CATEGORY_ID), eq(1), eq(asList(TicketStatus.RELEASED.name(), TicketStatus.PRE_RESERVED.name())))).thenReturn(ids);
        when(reservationModification.getAmount()).thenReturn(1);
        when(reservationModification.getTicketCategoryId()).thenReturn(TICKET_CATEGORY_ID);
        when(ticketRepository.findById(1, TICKET_CATEGORY_ID)).thenReturn(ticket);
        trm.reserveTicketsForCategory(event, "trid", reservationModification, Locale.ENGLISH, true, null, null);
        verify(ticketRepository).reserveTickets("trid", ids, TICKET_CATEGORY_ID, Locale.ENGLISH.getLanguage(), 0, CATEGORY_CURRENCY);
    }

    @Test
    void reserveTicketsForUnboundedCategories() {
        when(ticketCategory.isBounded()).thenReturn(false);
        List<Integer> ids = singletonList(1);
        when(ticketRepository.selectNotAllocatedTicketsForUpdateSkipLocked(eq(EVENT_ID), eq(1), eq(singletonList(Ticket.TicketStatus.FREE.name())))).thenReturn(ids);
        when(reservationModification.getAmount()).thenReturn(1);
        when(reservationModification.getTicketCategoryId()).thenReturn(TICKET_CATEGORY_ID);
        when(ticketRepository.findById(1, TICKET_CATEGORY_ID)).thenReturn(ticket);
        trm.reserveTicketsForCategory(event, "trid", reservationModification, Locale.ENGLISH, false, null, null);
        verify(ticketRepository).reserveTickets("trid", ids, TICKET_CATEGORY_ID, Locale.ENGLISH.getLanguage(), 0, CATEGORY_CURRENCY);
    }

    @Test
    void reserveTicketsForUnboundedCategoriesWaitingQueue() {
        when(ticketCategory.isBounded()).thenReturn(false);
        List<Integer> ids = singletonList(1);
        when(ticketRepository.selectNotAllocatedTicketsForUpdateSkipLocked(eq(EVENT_ID), eq(1), eq(asList(TicketStatus.RELEASED.name(), TicketStatus.PRE_RESERVED.name())))).thenReturn(ids);
        when(reservationModification.getAmount()).thenReturn(1);
        when(reservationModification.getTicketCategoryId()).thenReturn(TICKET_CATEGORY_ID);
        when(ticketRepository.findById(1, TICKET_CATEGORY_ID)).thenReturn(ticket);
        trm.reserveTicketsForCategory(event, "trid", reservationModification, Locale.ENGLISH, true, null, null);
        verify(ticketRepository).reserveTickets("trid", ids, TICKET_CATEGORY_ID, Locale.ENGLISH.getLanguage(), 0, CATEGORY_CURRENCY);
    }

    //cleanup expired reservations

    @Test
    void doNothingIfNoReservations() {
        Date now = new Date();
        when(ticketReservationRepository.findExpiredReservationForUpdate(eq(now))).thenReturn(Collections.emptyList());
        trm.cleanupExpiredReservations(now);
        verify(ticketReservationRepository).findExpiredReservationForUpdate(eq(now));
        verifyNoMoreInteractions(ticketReservationRepository, specialPriceRepository, ticketRepository, waitingQueueManager);
    }

    @Test
    void cancelExpiredReservations() {
        Date now = new Date();
        List<String> reservationIds = singletonList("reservation-id");
        when(ticketReservationRepository.findExpiredReservationForUpdate(eq(now))).thenReturn(reservationIds);
        trm.cleanupExpiredReservations(now);
        verify(ticketReservationRepository).findExpiredReservationForUpdate(eq(now));
        verify(specialPriceRepository).resetToFreeAndCleanupForReservation(eq(reservationIds));
        verify(ticketRepository).resetCategoryIdForUnboundedCategories(eq(reservationIds));
        verify(ticketRepository).freeFromReservation(eq(reservationIds));
        verify(ticketReservationRepository).remove(eq(reservationIds));
        verify(waitingQueueManager).cleanExpiredReservations(eq(reservationIds));
        verify(ticketReservationRepository).getReservationIdAndEventId(eq(reservationIds));
        verifyNoMoreInteractions(ticketReservationRepository, specialPriceRepository, ticketRepository);
    }

    @Test
    void countAvailableTickets() {
        //count how many tickets yet available for a category
        when(ticketCategory.isBounded()).thenReturn(true);
        trm.countAvailableTickets(event, ticketCategory);
        verify(ticketRepository).countFreeTickets(eq(EVENT_ID), eq(TICKET_CATEGORY_ID));
        //count how many tickets are available for unbounded categories
        when(ticketCategory.isBounded()).thenReturn(false);
        trm.countAvailableTickets(event, ticketCategory);
        verify(ticketRepository).countFreeTicketsForUnbounded(eq(EVENT_ID));
    }

    private void initReleaseTicket() {
        when(ticket.getId()).thenReturn(TICKET_ID);
        when(ticketCategoryDescriptionRepository.findByTicketCategoryIdAndLocale(anyInt(), anyString())).thenReturn(Optional.of("desc"));
        when(ticket.getEmail()).thenReturn(RESERVATION_EMAIL);
        when(ticket.getUserLanguage()).thenReturn(USER_LANGUAGE);
        when(ticket.getEventId()).thenReturn(EVENT_ID);
        when(ticket.getStatus()).thenReturn(Ticket.TicketStatus.ACQUIRED);
        when(event.getId()).thenReturn(EVENT_ID);
        when(event.getOrganizationId()).thenReturn(ORGANIZATION_ID);
        when(ticket.getCategoryId()).thenReturn(TICKET_CATEGORY_ID);
        when(ticket.getFinalPriceCts()).thenReturn(0);
        var mockExistingConfig = mock(MaybeConfiguration.class);
        when(mockExistingConfig.getValueAsBooleanOrDefault()).thenReturn(true);
        when(configurationManager.getFor(eq(ALLOW_FREE_TICKETS_CANCELLATION), any())).thenReturn(mockExistingConfig);
        when(ticketReservation.getId()).thenReturn(RESERVATION_ID);
        when(ticketCategoryRepository.getByIdAndActive(eq(TICKET_CATEGORY_ID), eq(EVENT_ID))).thenReturn(ticketCategory);
        when(organizationRepository.getById(eq(ORGANIZATION_ID))).thenReturn(organization);
        when(event.getShortName()).thenReturn(EVENT_NAME);
    }

    @Test
    void sendEmailToAssigneeOnSuccess() {
        initReleaseTicket();
        when(ticketCategory.isAccessRestricted()).thenReturn(false);
        when(ticketRepository.releaseTicket(eq(RESERVATION_ID), anyString(), eq(EVENT_ID), eq(TICKET_ID))).thenReturn(1);
        when(ticketCategory.isAccessRestricted()).thenReturn(false);
        List<String> expectedReservations = singletonList(RESERVATION_ID);
        when(ticketReservationRepository.remove(eq(expectedReservations))).thenReturn(1);
        when(transactionRepository.loadOptionalByReservationId(anyString())).thenReturn(Optional.empty());
        trm.releaseTicket(event, ticketReservation, ticket);
        verify(ticketRepository).releaseTicket(eq(RESERVATION_ID), anyString(), eq(EVENT_ID), eq(TICKET_ID));
        verify(notificationManager).sendSimpleEmail(eq(event), eq(RESERVATION_ID), eq(RESERVATION_EMAIL), any(), any(TemplateGenerator.class));
        verify(notificationManager).sendSimpleEmail(eq(event), isNull(), eq(ORG_EMAIL), any(), any(TemplateGenerator.class));
        verify(organizationRepository).getById(eq(ORGANIZATION_ID));
        verify(ticketReservationRepository).remove(eq(expectedReservations));
    }

    @Test
    void cannotReleaseRestrictedTicketIfNoUnboundedCategory() {
        initReleaseTicket();
        when(ticketCategoryRepository.getByIdAndActive(eq(TICKET_CATEGORY_ID), eq(EVENT_ID))).thenReturn(ticketCategory);
        when(ticketCategoryRepository.countUnboundedCategoriesByEventId(eq(EVENT_ID))).thenReturn(0);
        when(ticketCategory.isAccessRestricted()).thenReturn(true);
        assertThrows(IllegalStateException.class, () -> trm.releaseTicket(event, ticketReservation, ticket));
        verify(ticketCategoryRepository).countUnboundedCategoriesByEventId(eq(EVENT_ID));
    }

    @Test
    void releaseRestrictedTicketIfUnboundedCategoryPresent() {
        initReleaseTicket();
        when(ticketCategory.getId()).thenReturn(TICKET_CATEGORY_ID);
        when(ticketRepository.releaseTicket(eq(RESERVATION_ID), anyString(), eq(EVENT_ID), eq(TICKET_ID))).thenReturn(1);
        when(ticketCategoryRepository.getByIdAndActive(eq(TICKET_CATEGORY_ID), eq(EVENT_ID))).thenReturn(ticketCategory);
        when(ticketCategory.isAccessRestricted()).thenReturn(true);
        when(ticketCategoryRepository.countUnboundedCategoriesByEventId(eq(EVENT_ID))).thenReturn(1);
        List<String> expectedReservations = singletonList(RESERVATION_ID);
        when(ticketReservationRepository.remove(eq(expectedReservations))).thenReturn(1);
        when(transactionRepository.loadOptionalByReservationId(anyString())).thenReturn(Optional.empty());
        trm.releaseTicket(event, ticketReservation, ticket);
        verify(ticketRepository).releaseTicket(eq(RESERVATION_ID), anyString(), eq(EVENT_ID), eq(TICKET_ID));
        verify(ticketRepository).unbindTicketsFromCategory(eq(EVENT_ID), eq(TICKET_CATEGORY_ID), eq(singletonList(TICKET_ID)));
        verify(notificationManager).sendSimpleEmail(eq(event), eq(RESERVATION_ID), eq(RESERVATION_EMAIL), any(), any(TemplateGenerator.class));
        verify(organizationRepository).getById(eq(ORGANIZATION_ID));
        verify(ticketReservationRepository).remove(eq(expectedReservations));
    }

    @Test
    void throwExceptionIfMultipleTickets() {
        initReleaseTicket();
        when(ticketRepository.releaseTicket(eq(RESERVATION_ID), anyString(), eq(EVENT_ID), eq(TICKET_ID))).thenReturn(2);
        try {
            trm.releaseTicket(event, ticketReservation, ticket);
            fail();
        } catch (IllegalArgumentException e) {
            assertEquals("Expected 1 row to be updated, got 2", e.getMessage());
            verify(ticketRepository).releaseTicket(eq(RESERVATION_ID), anyString(), eq(EVENT_ID), eq(TICKET_ID));
            verify(notificationManager, never()).sendSimpleEmail(any(), any(), any(), any(), any(TemplateGenerator.class));
        }
    }

    //performPayment reservation

    private void initConfirmReservation() {
        when(event.getZoneId()).thenReturn(ClockProvider.clock().getZone());
        when(event.getBegin()).thenReturn(ZonedDateTime.now(ClockProvider.clock()).plusDays(5));
    }

    @Test
    void confirmPaidReservation() {
        when(ticketReservationRepository.findOptionalStatusAndValidationById(eq(RESERVATION_ID))).thenReturn(Optional.of(new TicketReservationStatusAndValidation(PENDING, true)));
        when(configurationManager.getFor(eq(ENABLE_TICKET_TRANSFER), any())).thenReturn(
            new MaybeConfiguration(ENABLE_TICKET_TRANSFER)
        );
        when(configurationManager.getFor(eq(SEND_TICKETS_AUTOMATICALLY), any())).thenReturn(
            new MaybeConfiguration(SEND_TICKETS_AUTOMATICALLY)
        );
        when(configurationManager.getFor(eq(BANKING_KEY), any())).thenReturn(BANKING_INFO);
        mockBillingDocument();
        testPaidReservation(true, true);
        verify(notificationManager).sendTicketByEmail(any(), any(), any(), any(), any(), any());
    }

    @Test
    void confirmPaidReservationButDoNotSendEmail() {
        when(ticketReservationRepository.findOptionalStatusAndValidationById(eq(RESERVATION_ID))).thenReturn(Optional.of(new TicketReservationStatusAndValidation(PENDING, true)));
        when(configurationManager.getFor(eq(ENABLE_TICKET_TRANSFER), any())).thenReturn(
            new MaybeConfiguration(ENABLE_TICKET_TRANSFER)
        );
        when(configurationManager.getFor(eq(SEND_TICKETS_AUTOMATICALLY), any())).thenReturn(
            new MaybeConfiguration(SEND_TICKETS_AUTOMATICALLY, new ConfigurationKeyValuePathLevel(null, "false", null))
        );
        when(configurationManager.getFor(eq(BANKING_KEY), any())).thenReturn(BANKING_INFO);
        mockBillingDocument();
        testPaidReservation(true, true);
        verify(notificationManager, never()).sendTicketByEmail(any(), any(), any(), any(), any(), any());
    }

    @Test
    void confirmAndLockTickets() {
        when(ticketReservationRepository.findOptionalStatusAndValidationById(eq(RESERVATION_ID))).thenReturn(Optional.of(new TicketReservationStatusAndValidation(PENDING, true)));
        when(configurationManager.getFor(eq(SEND_TICKETS_AUTOMATICALLY), any())).thenReturn(
            new MaybeConfiguration(SEND_TICKETS_AUTOMATICALLY)
        );
        when(configurationManager.getFor(eq(BANKING_KEY), any())).thenReturn(BANKING_INFO);
        when(ticketRepository.forbidReassignment(any())).thenReturn(1);
        mockBillingDocument();
        testPaidReservation(true, true);
    }

    @Test
    void doNotCompleteReservationIfAlreadyCompleted() {
        when(auditingRepository.countAuditsOfTypeForReservation(eq(RESERVATION_ID), eq(PAYMENT_CONFIRMED))).thenReturn(1);
        when(ticketReservationRepository.findOptionalStatusAndValidationById(eq(RESERVATION_ID))).thenReturn(Optional.of(new TicketReservationStatusAndValidation(COMPLETE, true)));
        when(configurationManager.getFor(eq(SEND_TICKETS_AUTOMATICALLY), any())).thenReturn(
            new MaybeConfiguration(SEND_TICKETS_AUTOMATICALLY)
        );
        when(configurationManager.getFor(eq(BANKING_KEY), any())).thenReturn(BANKING_INFO);
        when(ticketRepository.forbidReassignment(any())).thenReturn(1);
        mockBillingDocument();
        testPaidReservation(true, true, false);
    }

    private void mockBillingDocument() {
        BillingDocument document = new BillingDocument(42, 42, "", "42", BillingDocument.Type.INVOICE, "{}", ZonedDateTime.now(ClockProvider.clock()), BillingDocument.Status.VALID, "42");
        when(billingDocumentRepository.findLatestByReservationId(eq(RESERVATION_ID))).thenReturn(Optional.of(document));
    }

    @Test
    void lockFailed() {
        when(ticketRepository.forbidReassignment(any())).thenReturn(0);
        when(configurationManager.getFor(eq(SEND_TICKETS_AUTOMATICALLY), any())).thenReturn(
            new MaybeConfiguration(SEND_TICKETS_AUTOMATICALLY)
        );
        when(configurationManager.getFor(eq(BANKING_KEY), any())).thenReturn(BANKING_INFO);
        when(userRepository.nullSafeFindIdByUserName(anyString())).thenReturn(Optional.empty());
        when(json.asJsonString(any())).thenReturn("{}");
        when(billingDocumentRepository.insert(eq(event.getId()), anyString(), anyString(), any(BillingDocument.Type.class), anyString(), any(ZonedDateTime.class), anyInt()))
            .thenReturn(new AffectedRowCountAndKey<>(1, 1L));


        testPaidReservation(false, false);
    }

    private void testPaidReservation(boolean enableTicketTransfer, boolean expectSuccess, boolean expectCompleteReservation) {
        initConfirmReservation();
        when(configurationManager.getFor(eq(ENABLE_TICKET_TRANSFER), any())).thenReturn(
            new MaybeConfiguration(ENABLE_TICKET_TRANSFER, new ConfigurationKeyValuePathLevel(null, Boolean.toString(enableTicketTransfer), null))
        );
        when(ticketReservationRepository.updateTicketReservation(eq(RESERVATION_ID), eq(TicketReservationStatus.COMPLETE.toString()), anyString(), anyString(), isNull(), isNull(), anyString(), anyString(), any(), eq(PaymentProxy.STRIPE.toString()), isNull())).thenReturn(1);
        when(ticketRepository.updateTicketsStatusWithReservationId(eq(RESERVATION_ID), eq(TicketStatus.ACQUIRED.toString()))).thenReturn(1);
        when(ticketReservation.getPromoCodeDiscountId()).thenReturn(null);
        when(ticketReservationRepository.findOptionalReservationById(eq(RESERVATION_ID))).thenReturn(Optional.of(ticketReservation));
        when(ticketReservationRepository.updateTicketReservation(eq(RESERVATION_ID), eq(IN_PAYMENT.toString()), anyString(), anyString(), isNull(), isNull(), anyString(), anyString(), isNull(), eq(PaymentProxy.STRIPE.toString()), isNull())).thenReturn(1);
        when(ticketRepository.findTicketsInReservation(eq(RESERVATION_ID))).thenReturn(List.of(ticket));
        when(ticket.getFullName()).thenReturn("Giuseppe Garibaldi");
        when(ticket.getUserLanguage()).thenReturn("en");
        StripeCreditCardManager stripeCreditCardManager = mock(StripeCreditCardManager.class);
        when(stripeCreditCardManager.accept(eq(PaymentMethod.CREDIT_CARD), any(), any())).thenReturn(true);
        when(paymentManager.streamActiveProvidersByProxy(eq(PaymentProxy.STRIPE), any())).thenReturn(Stream.of(stripeCreditCardManager));
        when(stripeCreditCardManager.getTokenAndPay(any())).thenReturn(PaymentResult.successful(TRANSACTION_ID));
        PaymentSpecification spec = new PaymentSpecification(RESERVATION_ID, new StripeCreditCardToken(GATEWAY_TOKEN), 100, event, "test@email",
            new CustomerName("Full Name", null, null, event.mustUseFirstAndLastName()), "", null, Locale.ENGLISH,
            true, false, null, "IT", "123456", PriceContainer.VatStatus.INCLUDED, true, false);
        when(ticketReservation.getStatus()).thenReturn(IN_PAYMENT);
        when(configurationManager.getBlacklistedMethodsForReservation(eq(event), any())).thenReturn(List.of());
        PaymentResult result = trm.performPayment(spec, new TotalPrice(100, 0, 0, 0, "CHF"), PaymentProxy.STRIPE, PaymentMethod.CREDIT_CARD);
        if(expectSuccess) {
            assertTrue(result.isSuccessful());
            assertEquals(Optional.of(TRANSACTION_ID), result.getGatewayId());
            verify(ticketReservationRepository).findReservationByIdForUpdate(eq(RESERVATION_ID));
            verify(ticketReservationRepository, atLeastOnce()).findReservationById(RESERVATION_ID);
            verify(ticketReservationRepository).updateBillingData(eq(PriceContainer.VatStatus.INCLUDED), eq(100), eq(100), eq(0), eq(0), eq(EVENT_CURRENCY), eq("123456"), eq("IT"), eq(true), eq(RESERVATION_ID));

            verify(ticketRepository, expectCompleteReservation ? atLeastOnce() : times(1)).findTicketsInReservation(anyString());

            var verificationMode = expectCompleteReservation ? times(1) : never();
            verify(ticketReservationRepository, verificationMode).updateTicketReservation(eq(RESERVATION_ID), eq(TicketReservationStatus.IN_PAYMENT.toString()), anyString(), anyString(), isNull(), isNull(), anyString(), anyString(), any(), eq(PaymentProxy.STRIPE.toString()), isNull());
            verify(ticketRepository, verificationMode).updateTicketsStatusWithReservationId(eq(RESERVATION_ID), eq(TicketStatus.ACQUIRED.toString()));
            verify(specialPriceRepository, verificationMode).updateStatusForReservation(eq(singletonList(RESERVATION_ID)), eq(SpecialPrice.Status.TAKEN.toString()));
            verify(ticketReservationRepository, verificationMode).updateTicketReservation(eq(RESERVATION_ID), eq(TicketReservationStatus.COMPLETE.toString()), anyString(), anyString(), isNull(), isNull(), anyString(), anyString(), any(), eq(PaymentProxy.STRIPE.toString()), isNull());
            verify(waitingQueueManager, verificationMode).fireReservationConfirmed(eq(RESERVATION_ID));
            verify(configurationManager, verificationMode).hasAllConfigurationsForInvoice(eq(event));
        } else {
            assertFalse(result.isSuccessful());
            assertTrue(result.isFailed());
        }
    }

    private void testPaidReservation(boolean enableTicketTransfer, boolean expectSuccess) {
        testPaidReservation(enableTicketTransfer, expectSuccess, true);
    }

    @Test
    void returnFailureCodeIfPaymentNotSuccessful() {
        initConfirmReservation();
        when(ticketReservationRepository.updateTicketReservation(eq(RESERVATION_ID), eq(IN_PAYMENT.toString()), anyString(), anyString(), isNull(), isNull(), anyString(), isNull(), isNull(), eq(PaymentProxy.STRIPE.toString()), isNull())).thenReturn(1);
        when(ticketReservationRepository.updateReservationStatus(eq(RESERVATION_ID), eq(TicketReservationStatus.PENDING.toString()))).thenReturn(1);
        when(ticketReservation.getPromoCodeDiscountId()).thenReturn(null);
        StripeCreditCardManager stripeCreditCardManager = mock(StripeCreditCardManager.class);
        when(paymentManager.streamActiveProvidersByProxy(eq(PaymentProxy.STRIPE), any())).thenReturn(Stream.of(stripeCreditCardManager));
        when(stripeCreditCardManager.getTokenAndPay(any())).thenReturn(PaymentResult.failed("error-code"));
        when(stripeCreditCardManager.accept(eq(PaymentMethod.CREDIT_CARD), any(), any())).thenReturn(true);
        PaymentSpecification spec = new PaymentSpecification(RESERVATION_ID, new StripeCreditCardToken(GATEWAY_TOKEN), 100, event, "email@user", new CustomerName("Full Name", null, null, event.mustUseFirstAndLastName()), null, null, Locale.ENGLISH, true, false, null, "IT", "12345", PriceContainer.VatStatus.INCLUDED, true, false);
        PaymentResult result = trm.performPayment(spec, new TotalPrice(100, 0, 0, 0, "CHF"), PaymentProxy.STRIPE, PaymentMethod.CREDIT_CARD);
        assertFalse(result.isSuccessful());
        assertFalse(result.getGatewayId().isPresent());
        assertEquals(Optional.of("error-code"), result.getErrorCode());
        verify(ticketReservationRepository).updateTicketReservation(eq(RESERVATION_ID), eq(TicketReservationStatus.IN_PAYMENT.toString()), anyString(), anyString(), isNull(), isNull(), anyString(), isNull(), isNull(), eq(PaymentProxy.STRIPE.toString()), isNull());
        verify(ticketReservationRepository).findReservationByIdForUpdate(eq(RESERVATION_ID));
        verify(ticketReservationRepository).updateReservationStatus(eq(RESERVATION_ID), eq(TicketReservationStatus.PENDING.toString()));
        verify(configurationManager, never()).hasAllConfigurationsForInvoice(eq(event));
        verify(ticketReservationRepository).updateBillingData(eq(PriceContainer.VatStatus.INCLUDED), eq(100), eq(100), eq(0), eq(0), eq(EVENT_CURRENCY), eq("12345"), eq("IT"), eq(true), eq(RESERVATION_ID));
    }

    @Test
    void handleOnSitePaymentMethod() {
        when(ticketReservationRepository.findOptionalStatusAndValidationById(eq(RESERVATION_ID))).thenReturn(Optional.of(new TicketReservationStatusAndValidation(PENDING, true)));
        initConfirmReservation();
        when(ticketRepository.updateTicketsStatusWithReservationId(eq(RESERVATION_ID), eq(TicketStatus.TO_BE_PAID.toString()))).thenReturn(1);
        when(ticketReservationRepository.updateTicketReservation(eq(RESERVATION_ID), eq(COMPLETE.toString()), anyString(), anyString(), isNull(), isNull(), anyString(), anyString(), any(ZonedDateTime.class), eq(PaymentProxy.ON_SITE.toString()), isNull())).thenReturn(1);
        when(ticketReservationRepository.findOptionalReservationById(eq(RESERVATION_ID))).thenReturn(Optional.of(ticketReservation));
        when(configurationManager.getFor(eq(ENABLE_TICKET_TRANSFER), any())).thenReturn(
            new MaybeConfiguration(ENABLE_TICKET_TRANSFER)
        );
        when(configurationManager.getFor(eq(BANKING_KEY), any())).thenReturn(BANKING_INFO);
        OnSiteManager onSiteManager = mock(OnSiteManager.class);
        when(onSiteManager.accept(eq(PaymentMethod.ON_SITE), any(), any())).thenReturn(true);
        when(paymentManager.streamActiveProvidersByProxy(eq(PaymentProxy.ON_SITE), any())).thenReturn(Stream.of(onSiteManager));
        when(ticketReservation.getPromoCodeDiscountId()).thenReturn(null);
        when(onSiteManager.getTokenAndPay(any())).thenReturn(PaymentResult.successful(TicketReservationManager.NOT_YET_PAID_TRANSACTION_ID));
        PaymentSpecification spec = new PaymentSpecification(RESERVATION_ID, new StripeCreditCardToken(GATEWAY_TOKEN), 100, event, "test@email",
            new CustomerName("Full Name", null, null, event.mustUseFirstAndLastName()),
            "", null, Locale.ENGLISH, true, false, null, "IT", "123456", PriceContainer.VatStatus.INCLUDED, true, false);
        when(ticketReservationRepository.updateTicketReservation(eq(RESERVATION_ID), anyString(), anyString(), anyString(), isNull(), isNull(), eq(Locale.ENGLISH.getLanguage()), isNull(), any(), any(), isNull())).thenReturn(1);
        PaymentResult result = trm.performPayment(spec, new TotalPrice(100, 0, 0, 0, "CHF"), PaymentProxy.ON_SITE, PaymentMethod.ON_SITE);
        assertTrue(result.isSuccessful());
        assertEquals(Optional.of(TicketReservationManager.NOT_YET_PAID_TRANSACTION_ID), result.getGatewayId());
        verify(ticketReservationRepository).updateTicketReservation(eq(RESERVATION_ID), eq(TicketReservationStatus.COMPLETE.toString()), anyString(), anyString(), isNull(), isNull(), anyString(), anyString(), any(), eq(PaymentProxy.ON_SITE.toString()), isNull());
        verify(ticketReservationRepository).findReservationByIdForUpdate(eq(RESERVATION_ID));
        verify(ticketRepository).updateTicketsStatusWithReservationId(eq(RESERVATION_ID), eq(TicketStatus.TO_BE_PAID.toString()));
        verify(specialPriceRepository).updateStatusForReservation(eq(singletonList(RESERVATION_ID)), eq(SpecialPrice.Status.TAKEN.toString()));
        verify(waitingQueueManager).fireReservationConfirmed(eq(RESERVATION_ID));
        verify(ticketReservationRepository, atLeastOnce()).findReservationById(RESERVATION_ID);
        verify(configurationManager).hasAllConfigurationsForInvoice(eq(event));
        verify(ticketReservationRepository).updateBillingData(eq(PriceContainer.VatStatus.INCLUDED), eq(100), eq(100), eq(0), eq(0), eq(EVENT_CURRENCY), eq("123456"), eq("IT"), eq(true), eq(RESERVATION_ID));
        verify(ticketRepository, atLeastOnce()).findTicketsInReservation(anyString());
    }

    @Test
    void handleOfflinePaymentMethod() {
        when(ticketReservationRepository.findOptionalStatusAndValidationById(eq(RESERVATION_ID))).thenReturn(Optional.of(new TicketReservationStatusAndValidation(PENDING, true)));
        initConfirmReservation();
        when(ticketReservationRepository.postponePayment(eq(RESERVATION_ID), eq(OFFLINE_PAYMENT), any(Date.class), anyString(), anyString(), isNull(), isNull(), anyString(), isNull())).thenReturn(1);
        when(ticketReservation.getPromoCodeDiscountId()).thenReturn(null);
        when(configurationManager.getFor(eq(BANKING_KEY), any())).thenReturn(BANKING_INFO);
        BankTransferManager bankTransferManager = mock(BankTransferManager.class);
        when(bankTransferManager.accept(eq(PaymentMethod.BANK_TRANSFER), any(), any())).thenReturn(true);
        when(paymentManager.streamActiveProvidersByProxy(eq(PaymentProxy.OFFLINE), any())).thenReturn(Stream.of(bankTransferManager));
        when(bankTransferManager.getTokenAndPay(any())).thenReturn(PaymentResult.successful(TicketReservationManager.NOT_YET_PAID_TRANSACTION_ID));
        PaymentSpecification spec = new PaymentSpecification(RESERVATION_ID, new StripeCreditCardToken(GATEWAY_TOKEN), 100, event, "test@email",
            new CustomerName("Full Name", null, null, event.mustUseFirstAndLastName()),
            "", null, Locale.ENGLISH, true, false, null, "IT", "123456", PriceContainer.VatStatus.INCLUDED, true, false);
        PaymentResult result = trm.performPayment(spec, new TotalPrice(100, 0, 0, 0,"CHF"), PaymentProxy.OFFLINE, PaymentMethod.BANK_TRANSFER);
        assertTrue(result.isSuccessful());
        assertEquals(Optional.of(TicketReservationManager.NOT_YET_PAID_TRANSACTION_ID), result.getGatewayId());
        verify(waitingQueueManager, never()).fireReservationConfirmed(eq(RESERVATION_ID));
        verify(ticketReservationRepository).findReservationByIdForUpdate(eq(RESERVATION_ID));
        verify(configurationManager).hasAllConfigurationsForInvoice(eq(event));
        verify(ticketReservationRepository).updateBillingData(eq(PriceContainer.VatStatus.INCLUDED), eq(100), eq(100), eq(0), eq(0), eq(EVENT_CURRENCY), eq("123456"), eq("IT"), eq(true), eq(RESERVATION_ID));
    }

    @Test
    void confirmOfflinePayments() {
        initConfirmReservation();
        TicketReservation reservation = mock(TicketReservation.class);
        when(reservation.getConfirmationTimestamp()).thenReturn(ZonedDateTime.now(ClockProvider.clock()));
        when(reservation.getId()).thenReturn(RESERVATION_ID);
        when(reservation.getPaymentMethod()).thenReturn(PaymentProxy.OFFLINE);
        when(reservation.getStatus()).thenReturn(OFFLINE_PAYMENT);
        when(reservation.getUserLanguage()).thenReturn("en");
        when(reservation.getFullName()).thenReturn("Full Name");
        when(reservation.getEmail()).thenReturn("ciccio");
        when(reservation.getValidity()).thenReturn(new Date());
        when(reservation.getInvoiceModel()).thenReturn("{\"summary\":[], \"originalTotalPrice\":{\"priceWithVAT\":100}}");

        TicketReservation copy = copy(reservation);
        Event event = copy(this.event);
        when(ticketReservationRepository.findOptionalReservationById(eq(RESERVATION_ID))).thenReturn(Optional.of(copy));
        when(ticketReservationRepository.findReservationByIdForUpdate(eq(RESERVATION_ID))).thenReturn(copy);
        when(ticketRepository.updateTicketsStatusWithReservationId(eq(RESERVATION_ID), eq(TicketStatus.ACQUIRED.toString()))).thenReturn(1);
        when(ticketReservationRepository.updateTicketReservation(eq(RESERVATION_ID), eq(COMPLETE.toString()), anyString(), anyString(), isNull(), isNull(), anyString(), isNull(), any(), eq(PaymentProxy.OFFLINE.toString()), isNull())).thenReturn(1);
        when(configurationManager.getFor(eq(VAT_NR), any())).thenReturn(new MaybeConfiguration(VAT_NR, new ConfigurationKeyValuePathLevel(null, "vatnr", null)));
        when(configurationManager.getFor(eq(BANKING_KEY), any())).thenReturn(BANKING_INFO);
        when(configurationManager.getFor(eq(ENABLE_TICKET_TRANSFER), any())).thenReturn(
            new MaybeConfiguration(ENABLE_TICKET_TRANSFER)
        );
        when(configurationManager.getFor(eq(PLATFORM_MODE_ENABLED), any())).thenReturn(new MaybeConfiguration(PLATFORM_MODE_ENABLED));
        when(ticketRepository.findTicketsInReservation(eq(RESERVATION_ID))).thenReturn(Collections.emptyList());
        when(eventRepository.findByReservationId(eq(RESERVATION_ID))).thenReturn(event);
        when(reservation.getUserLanguage()).thenReturn("en");
        when(reservation.getPromoCodeDiscountId()).thenReturn(null);
        when(organizationRepository.getById(eq(ORGANIZATION_ID))).thenReturn(new Organization(1, "", "", "", null));
//        when(configurationManager.getBooleanConfigValue(eq(Configuration.from(event).apply(ENABLE_TICKET_TRANSFER)), eq(true))).thenReturn(true);

        when(billingDocumentRepository.insert(anyInt(), anyString(), anyString(), any(BillingDocument.Type.class), anyString(), any(ZonedDateTime.class), anyInt()))
            .thenReturn(new AffectedRowCountAndKey<>(1, 1L));
        when(billingDocumentRepository.findByIdAndReservationId(anyLong(), anyString()))
            .thenReturn(Optional.of(new BillingDocument(1, 1, "1", "42", BillingDocument.Type.INVOICE, "{}", ZonedDateTime.now(ClockProvider.clock()),
                BillingDocument.Status.VALID, null)));
        when(json.fromJsonString(anyString(), eq(OrderSummary.class))).thenReturn(mock(OrderSummary.class));
        when(json.asJsonString(any())).thenReturn("{}");
        when(configurationManager.getFor(eq(EnumSet.of(DEFERRED_BANK_TRANSFER_ENABLED, DEFERRED_BANK_TRANSFER_SEND_CONFIRMATION_EMAIL)), any())).thenReturn(Map.of(DEFERRED_BANK_TRANSFER_ENABLED, new MaybeConfiguration(DEFERRED_BANK_TRANSFER_ENABLED)));

        trm.confirmOfflinePayment(event, RESERVATION_ID, "username");
        verify(ticketReservationRepository, atLeastOnce()).findOptionalReservationById(RESERVATION_ID);
        verify(ticketReservationRepository, atLeastOnce()).findReservationById(RESERVATION_ID);
        verify(ticketReservationRepository).lockReservationForUpdate(eq(RESERVATION_ID));
        verify(ticketReservationRepository).confirmOfflinePayment(eq(RESERVATION_ID), eq(COMPLETE.toString()), any(ZonedDateTime.class));
        verify(ticketRepository).updateTicketsStatusWithReservationId(eq(RESERVATION_ID), eq(TicketStatus.ACQUIRED.toString()));
        verify(ticketReservationRepository).updateTicketReservation(eq(RESERVATION_ID), eq(TicketReservationStatus.COMPLETE.toString()), anyString(), anyString(), isNull(), isNull(), anyString(), isNull(), any(), eq(PaymentProxy.OFFLINE.toString()), isNull());
        verify(waitingQueueManager).fireReservationConfirmed(eq(RESERVATION_ID));
        verify(ticketRepository, atLeastOnce()).findTicketsInReservation(RESERVATION_ID);
        verify(specialPriceRepository).updateStatusForReservation(eq(singletonList(RESERVATION_ID)), eq(SpecialPrice.Status.TAKEN.toString()));
        verify(configurationManager, atLeastOnce()).getShortReservationID(eq(event), any(TicketReservation.class));
        verify(ticketRepository).countTicketsInReservation(eq(RESERVATION_ID));
        verify(configurationManager).getFor(eq(PLATFORM_MODE_ENABLED), any());
    }

    private static Event copy(Event event) {
        return new Event(
            EVENT_ID,
            event.getFormat(),
            event.getShortName(),
            event.getDisplayName(),
            event.getLocation(),
            event.getLatitude(),
            event.getLongitude(),
            Optional.ofNullable(event.getBegin()).orElse(ZonedDateTime.now(ClockProvider.clock()).plusDays(2).minusHours(2)),
            Optional.ofNullable(event.getEnd()).orElse(ZonedDateTime.now(ClockProvider.clock()).plusDays(2)),
            "UTC",
            event.getWebsiteUrl(),
            event.getExternalUrl(),
            event.getFileBlobId(),
            event.getTermsAndConditionsUrl(),
            event.getPrivacyPolicyUrl(),
            event.getImageUrl(),
            event.getCurrency(),
            event.getVat(),
            event.getShortName(),
            event.getPrivateKey(),
            event.getOrganizationId(),
            event.getLocales(),
            event.getId(),
            event.getVatStatus(),
            event.getVersion(),
            event.getStatus()
        );
    }

    private static TicketReservation copy(TicketReservation reservation) {
        return new TicketReservation(reservation.getId(),
            reservation.getValidity(),
            reservation.getStatus(),
            reservation.getFullName(),
            reservation.getFirstName(),
            reservation.getLastName(),
            reservation.getEmail(),
            reservation.getBillingAddress(),
            reservation.getConfirmationTimestamp(),
            reservation.getLatestReminder(),
            reservation.getPaymentMethod(),
            reservation.getReminderSent(),
            reservation.getPromoCodeDiscountId(),
            reservation.isAutomatic(),
            reservation.getUserLanguage(),
            reservation.isDirectAssignmentRequested(),
            reservation.getInvoiceNumber(),
            reservation.getInvoiceModel(),
            reservation.getVatStatus(),
            reservation.getVatNr(),
            reservation.getVatCountryCode(),
            reservation.isInvoiceRequested(),
            reservation.getUsedVatPercent(),
            reservation.getVatIncluded(),
            reservation.getCreationTimestamp(),
            reservation.getCustomerReference(),
            reservation.getRegistrationTimestamp(),
            reservation.getSrcPriceCts(),
            reservation.getFinalPriceCts(),
            reservation.getVatCts(),
            reservation.getDiscountCts(),
            reservation.getCurrencyCode());
    }

    @Test
    void reservationURLGeneration() {
        String shortName = "shortName";
        String ticketId = "ticketId";
        when(event.getShortName()).thenReturn(shortName);
        when(ticketReservation.getUserLanguage()).thenReturn("en");
        when(ticketReservation.getId()).thenReturn(RESERVATION_ID);
        when(ticketReservationRepository.findReservationById(RESERVATION_ID)).thenReturn(ticketReservation);
        when(ticketRepository.findByUUID(ticketId)).thenReturn(ticket);
        when(ticket.getUserLanguage()).thenReturn(USER_LANGUAGE);
        //generate the reservationUrl from RESERVATION_ID
        assertEquals(BASE_URL + "event/" + shortName + "/reservation/" + RESERVATION_ID + "?lang=en", trm.reservationUrl(RESERVATION_ID));
        //generate the reservationUrl from RESERVATION_ID and event
        assertEquals(BASE_URL + "event/" + shortName + "/reservation/" + RESERVATION_ID + "?lang=en", trm.reservationUrl(RESERVATION_ID, event));
        //generate the reservationUrl from reservation and event
        assertEquals(BASE_URL + "event/" + shortName + "/reservation/" + RESERVATION_ID + "?lang=en", trm.reservationUrl(ticketReservation, event));
        //generate the ticket URL
        assertEquals(BASE_URL + "event/" + shortName + "/ticket/ticketId?lang=it", trm.ticketUrl(event, ticketId));
        //generate the ticket update URL
        assertEquals(BASE_URL + "event/" + shortName + "/ticket/ticketId/update?lang=it", trm.ticketUpdateUrl(event, "ticketId"));
    }

    //sendReminderForOptionalInfo
    private void initReminder() {
        when(ticketFieldRepository.countAdditionalFieldsForEvent(EVENT_ID)).thenReturn(1);
    }


    @Test
    void sendReminderOnlyIfNoPreviousNotifications() {
        initReminder();
        when(event.getId()).thenReturn(EVENT_ID);
        when(configurationManager.getFor(eq(ASSIGNMENT_REMINDER_START), any())).thenReturn(new MaybeConfiguration(ASSIGNMENT_REMINDER_START));
//        when(configurationManager.getStringConfigValue(any())).thenReturn(Optional.empty());
//        when(configurationManager.getBooleanConfigValue(any(), eq(true))).thenReturn(true);
        when(ticketReservation.latestNotificationTimestamp(any())).thenReturn(Optional.empty());
        when(ticketReservation.getId()).thenReturn(RESERVATION_ID);
        when(ticket.getTicketsReservationId()).thenReturn(RESERVATION_ID);
        int ticketId = 2;
        when(ticket.getId()).thenReturn(ticketId);
        when(ticket.getUuid()).thenReturn("uuid");
        when(ticket.getEmail()).thenReturn("ciccio");
        when(ticketRepository.findAllAssignedButNotYetNotifiedForUpdate(EVENT_ID)).thenReturn(singletonList(ticket));
        when(ticketReservationRepository.findOptionalReservationById(eq(RESERVATION_ID))).thenReturn(Optional.of(ticketReservation));

        when(eventRepository.findByReservationId(RESERVATION_ID)).thenReturn(event);
        when(event.getZoneId()).thenReturn(ClockProvider.clock().getZone());
        when(event.getBegin()).thenReturn(ZonedDateTime.now(ClockProvider.clock()).plusDays(1));
        when(eventRepository.findAll()).thenReturn(singletonList(event));
        when(ticketRepository.findAllReservationsConfirmedButNotAssignedForUpdate(anyInt())).thenReturn(singleton(RESERVATION_ID));
        when(ticketRepository.flagTicketAsReminderSent(ticketId)).thenReturn(1);
        when(ticketRepository.findByUUID(anyString())).thenReturn(ticket);
        when(messageSource.getMessage(eq("reminder.ticket-additional-info.subject"), any(), any())).thenReturn("subject");
        when(configurationManager.getFor(eq(OPTIONAL_DATA_REMINDER_ENABLED), any())).thenReturn(
            new MaybeConfiguration(OPTIONAL_DATA_REMINDER_ENABLED)
        );
        trm.sendReminderForOptionalData();
        verify(notificationManager, times(1)).sendSimpleEmail(eq(event), eq(RESERVATION_ID), eq("ciccio"), eq("subject"), any(TemplateGenerator.class));
    }

    @Test
    void doNotSendReminderIfPreviousNotifications() {
        initReminder();
        when(event.getId()).thenReturn(EVENT_ID);
        when(configurationManager.getFor(eq(ASSIGNMENT_REMINDER_START), any())).thenReturn(new MaybeConfiguration(ASSIGNMENT_REMINDER_START));
//        when(configurationManager.getStringConfigValue(any())).thenReturn(Optional.empty());
        when(configurationManager.getFor(eq(OPTIONAL_DATA_REMINDER_ENABLED), any())).thenReturn(
            new MaybeConfiguration(OPTIONAL_DATA_REMINDER_ENABLED)
        );
        when(ticketReservation.latestNotificationTimestamp(any())).thenReturn(Optional.of(ZonedDateTime.now(ClockProvider.clock()).minusDays(10)));
        String RESERVATION_ID = "abcd";
        when(ticketReservation.getId()).thenReturn(RESERVATION_ID);
        when(ticket.getTicketsReservationId()).thenReturn(RESERVATION_ID);
        int ticketId = 2;
        when(ticket.getId()).thenReturn(ticketId);
        when(ticketRepository.findAllAssignedButNotYetNotifiedForUpdate(EVENT_ID)).thenReturn(singletonList(ticket));
        when(ticketReservationRepository.findReservationByIdForUpdate(eq(RESERVATION_ID))).thenReturn(ticketReservation);

        when(eventRepository.findByReservationId(RESERVATION_ID)).thenReturn(event);
        when(event.getZoneId()).thenReturn(ClockProvider.clock().getZone());
        when(event.getBegin()).thenReturn(ZonedDateTime.now(ClockProvider.clock()).plusDays(1));
        when(eventRepository.findAll()).thenReturn(singletonList(event));
        when(ticketRepository.flagTicketAsReminderSent(ticketId)).thenReturn(1);
        trm.sendReminderForOptionalData();
        verify(notificationManager, never()).sendSimpleEmail(eq(event), anyString(), anyString(), anyString(), any(TemplateGenerator.class));
    }

    @Test
    void doNotSendReminderIfTicketHasAlreadyBeenModified() {
        initReminder();
        when(event.getId()).thenReturn(EVENT_ID);
        when(configurationManager.getFor(eq(ASSIGNMENT_REMINDER_START), any())).thenReturn(new MaybeConfiguration(ASSIGNMENT_REMINDER_START));
//        when(configurationManager.getStringConfigValue(any())).thenReturn(Optional.empty());
        when(configurationManager.getFor(eq(OPTIONAL_DATA_REMINDER_ENABLED), any())).thenReturn(
            new MaybeConfiguration(OPTIONAL_DATA_REMINDER_ENABLED)
        );
        when(ticketReservation.latestNotificationTimestamp(any())).thenReturn(Optional.empty());
        String RESERVATION_ID = "abcd";
        when(ticketReservation.getId()).thenReturn(RESERVATION_ID);
        when(ticket.getTicketsReservationId()).thenReturn(RESERVATION_ID);
        int ticketId = 2;
        when(ticket.getId()).thenReturn(ticketId);
        when(ticketRepository.findAllAssignedButNotYetNotifiedForUpdate(EVENT_ID)).thenReturn(singletonList(ticket));
        when(ticketReservationRepository.findReservationByIdForUpdate(eq(RESERVATION_ID))).thenReturn(ticketReservation);

        when(eventRepository.findByReservationId(RESERVATION_ID)).thenReturn(event);
        when(event.getZoneId()).thenReturn(ClockProvider.clock().getZone());
        when(event.getBegin()).thenReturn(ZonedDateTime.now(ClockProvider.clock()).plusDays(1));
        when(eventRepository.findAll()).thenReturn(singletonList(event));
        when(ticketRepository.flagTicketAsReminderSent(ticketId)).thenReturn(0);
        trm.sendReminderForOptionalData();
        verify(notificationManager, never()).sendSimpleEmail(eq(event), anyString(), anyString(), anyString(), any(TemplateGenerator.class));
    }

    @Test
    void testDetectTicketReassigned() {
        when(ticket.getEmail()).thenReturn("test@test.ch");
        when(ticket.getFullName()).thenReturn("Test Test");
        when(event.mustUseFirstAndLastName()).thenReturn(true);
        UpdateTicketOwnerForm form = new UpdateTicketOwnerForm();
        form.setEmail("test@test.ch");
        form.setFirstName("Test2");
        form.setLastName("Test");
        assertTrue(trm.isTicketBeingReassigned(ticket, form, event));
    }

    @Test
    void testDetectTicketNotReassigned() {
        when(ticket.getEmail()).thenReturn("test@test.ch");
        when(ticket.getFullName()).thenReturn("Test Test");
        when(event.mustUseFirstAndLastName()).thenReturn(true);
        UpdateTicketOwnerForm form = new UpdateTicketOwnerForm();
        form.setEmail("test@test.ch");
        form.setFirstName("Test");
        form.setLastName("Test");
        assertFalse(trm.isTicketBeingReassigned(ticket, form, event));
    }

    @Test
    void testDetectTicketWasNotYetAssigned() {
        when(ticket.getEmail()).thenReturn(null);
        when(ticket.getFullName()).thenReturn(null);
        when(event.mustUseFirstAndLastName()).thenReturn(true);
        UpdateTicketOwnerForm form = new UpdateTicketOwnerForm();
        form.setEmail("test@test.ch");
        form.setFirstName("Test");
        form.setLastName("Test");
        assertFalse(trm.isTicketBeingReassigned(ticket, form, event));
    }

    @Test
    void testBuildCompleteBillingAddress() {
        CustomerName customerName = new CustomerName(null, "First", "Last", true);
        assertEquals("First Last\nline1\nzip city\nSwitzerland", buildCompleteBillingAddress(customerName, "   ", "line1", null, "zip", "city", "CH", Locale.ENGLISH));
        assertEquals("Company\nFirst Last\nline1\nzip city\nSwitzerland", buildCompleteBillingAddress(customerName, "Company", "line1", null, "zip", "city", "CH", Locale.ENGLISH));
        assertEquals("Company\nFirst Last\nline1\nline2\nzip city\nSwitzerland", buildCompleteBillingAddress(customerName, "Company", "line1", "line2", "zip", "city", "CH", Locale.ENGLISH));
    }

    @Test
    void testValidatePaymentMethodsReservationFreeOfCharge() {
        when(totalPrice.requiresPayment()).thenReturn(false);
        when(configurationManager.getFor(eq(RESERVATION_TIMEOUT), any())).thenReturn(new MaybeConfiguration(RESERVATION_TIMEOUT));
        when(ticketRepository.getCategoriesIdToPayInReservation(RESERVATION_ID)).thenReturn(List.of(1));
        when(configurationManager.getBlacklistedMethodsForReservation(eq(event), any())).thenReturn(Arrays.asList(PaymentMethod.values()));
        when(paymentManager.getPaymentMethods(eq(event), any())).thenReturn(Arrays.stream(PaymentProxy.values()).map(pp -> new PaymentMethodDTO(pp, pp.getPaymentMethod(), PaymentMethodStatus.ACTIVE)).collect(Collectors.toList()));
        assertTrue(trm.canProceedWithPayment(event, totalPrice, RESERVATION_ID));
    }

    @Test
    void testValidatePaymentMethodsPayPalError() {
        when(totalPrice.requiresPayment()).thenReturn(true);
        when(ticketRepository.getCategoriesIdToPayInReservation(RESERVATION_ID)).thenReturn(List.of(1));
        when(configurationManager.getBlacklistedMethodsForReservation(eq(event), any())).thenReturn(new ArrayList<>(EnumSet.complementOf(EnumSet.of(PaymentMethod.PAYPAL, PaymentMethod.NONE))));
        when(paymentManager.getPaymentMethods(eq(event), any())).thenReturn(Arrays.stream(PaymentProxy.values()).map(pp -> new PaymentMethodDTO(pp, pp.getPaymentMethod(), pp.getPaymentMethod() == PaymentMethod.PAYPAL ? PaymentMethodStatus.ERROR : PaymentMethodStatus.ACTIVE)).collect(Collectors.toList()));
        assertFalse(trm.canProceedWithPayment(event, totalPrice, RESERVATION_ID));
    }

    @Test
    void testValidatePaymentMethodsAllBlacklisted() {
        when(totalPrice.requiresPayment()).thenReturn(true);
        when(ticketRepository.getCategoriesIdToPayInReservation(RESERVATION_ID)).thenReturn(List.of(1));
        when(configurationManager.getBlacklistedMethodsForReservation(eq(event), any())).thenReturn(new ArrayList<>(EnumSet.complementOf(EnumSet.of(PaymentMethod.NONE))));
        when(paymentManager.getPaymentMethods(eq(event), any())).thenReturn(Arrays.stream(PaymentProxy.values()).map(pp -> new PaymentMethodDTO(pp, pp.getPaymentMethod(), PaymentMethodStatus.ACTIVE)).collect(Collectors.toList()));
        assertFalse(trm.canProceedWithPayment(event, totalPrice, RESERVATION_ID));
    }

    @Test
    void testValidatePaymentMethodsAllowed() {
        when(totalPrice.requiresPayment()).thenReturn(true);
        when(ticketRepository.getCategoriesIdToPayInReservation(RESERVATION_ID)).thenReturn(List.of(1));
        when(configurationManager.getBlacklistedMethodsForReservation(eq(event), any())).thenReturn(List.of());
        when(paymentManager.getPaymentMethods(eq(event), any())).thenReturn(Arrays.stream(PaymentProxy.values()).map(pp -> new PaymentMethodDTO(pp, pp.getPaymentMethod(), PaymentMethodStatus.ACTIVE)).collect(Collectors.toList()));
        assertTrue(trm.canProceedWithPayment(event, totalPrice, RESERVATION_ID));
    }

    @Test
    void testValidatePaymentMethodsPartiallyAllowed() {
        when(totalPrice.requiresPayment()).thenReturn(true);
        when(ticketRepository.getCategoriesIdToPayInReservation(RESERVATION_ID)).thenReturn(List.of(1, 2));
        when(configurationManager.getBlacklistedMethodsForReservation(eq(event), any())).thenReturn(List.of(PaymentMethod.CREDIT_CARD));
        when(paymentManager.getPaymentMethods(eq(event), any())).thenReturn(Arrays.stream(PaymentProxy.values()).map(pp -> new PaymentMethodDTO(pp, pp.getPaymentMethod(), PaymentMethodStatus.ACTIVE)).collect(Collectors.toList()));
        assertTrue(trm.canProceedWithPayment(event, totalPrice, RESERVATION_ID));
    }

    @Nested
    class SendReservationEmailIfNecessary {

        private MaybeConfiguration sendReservationEmailIfNecessary;
        private MaybeConfiguration sendTickets;
        private final String reservationEmail = "blabla@example.org";

        @BeforeEach
        @SuppressWarnings("unchecked")
        void setUp() {
            sendReservationEmailIfNecessary = mock(MaybeConfiguration.class);
            sendTickets = mock(MaybeConfiguration.class);
            when(ticketReservation.getSrcPriceCts()).thenReturn(0);
            when(ticketReservation.getEmail()).thenReturn(reservationEmail);
            when(ticket.getEmail()).thenReturn(reservationEmail);
            Map<ConfigurationKeys, MaybeConfiguration> configurations = mock(Map.class);
            when(configurations.get(any(ConfigurationKeys.class))).thenReturn(mock(MaybeConfiguration.class));
            when(configurations.get(eq(SEND_RESERVATION_EMAIL_IF_NECESSARY))).thenReturn(sendReservationEmailIfNecessary);
            when(configurations.get(eq(SEND_TICKETS_AUTOMATICALLY))).thenReturn(sendTickets);
            when(configurationManager.getFor(anyCollection(), any())).thenReturn(configurations);
        }

        @Test
        void emailSentBecauseReservationIsNotFreeOfCharge() {
            when(ticketReservation.getSrcPriceCts()).thenReturn(1);
            trm.sendConfirmationEmailIfNecessary(ticketReservation, List.of(ticket), event, Locale.ENGLISH, null);
            verify(notificationManager).sendSimpleEmail(eq(event), anyString(), eq(reservationEmail), isNull(), any(), anyList());
        }

        @Test
        void emailSentBecauseThereIsMoreThanOneTicketInTheReservation() {
            trm.sendConfirmationEmailIfNecessary(ticketReservation, List.of(ticket, ticket), event, Locale.ENGLISH, null);
            verify(notificationManager).sendSimpleEmail(eq(event), anyString(), eq(reservationEmail), isNull(), any(), anyList());
        }

        @Test
        void emailSentBecauseTicketListIsNull() {
            trm.sendConfirmationEmailIfNecessary(ticketReservation, null, event, Locale.ENGLISH, null);
            verify(notificationManager).sendSimpleEmail(eq(event), anyString(), anyString(), isNull(), any(), anyList());
        }

        @Test
        void emailSentBecauseTicketListIsEmpty() {
            trm.sendConfirmationEmailIfNecessary(ticketReservation, List.of(), event, Locale.ENGLISH, null);
            verify(notificationManager).sendSimpleEmail(eq(event), anyString(), anyString(), isNull(), any(), anyList());
        }

        @Test
        void emailSentBecauseTicketHolderEmailIsDifferentFromReservation() {
            when(ticket.getEmail()).thenReturn("blabla2@example.org");
            trm.sendConfirmationEmailIfNecessary(ticketReservation, List.of(ticket), event, Locale.ENGLISH, null);
            verify(notificationManager).sendSimpleEmail(eq(event), anyString(), eq(reservationEmail), isNull(), any(), anyList());
        }

        @Test
        void emailSentBecauseFlagIsSetToFalse() {
            when(sendReservationEmailIfNecessary.getValueAsBooleanOrDefault()).thenReturn(false);
            trm.sendConfirmationEmailIfNecessary(ticketReservation, List.of(ticket), event, Locale.ENGLISH, null);
            verify(notificationManager).sendSimpleEmail(eq(event), anyString(), eq(reservationEmail), isNull(), any(), anyList());
        }

        @Test
        void emailSentBecauseTicketIsNotSent() {
            when(sendReservationEmailIfNecessary.getValueAsBooleanOrDefault()).thenReturn(true);
            when(sendTickets.getValueAsBooleanOrDefault()).thenReturn(false);
            trm.sendConfirmationEmailIfNecessary(ticketReservation, List.of(ticket), event, Locale.ENGLISH, null);
            verify(notificationManager).sendSimpleEmail(eq(event), anyString(), eq(reservationEmail), isNull(), any(), anyList());
        }

        @Test
        void emailNOTSentBecauseFlagIsSetToTrue() {
            when(sendReservationEmailIfNecessary.getValueAsBooleanOrDefault()).thenReturn(true);
            when(sendTickets.getValueAsBooleanOrDefault()).thenReturn(true);
            trm.sendConfirmationEmailIfNecessary(ticketReservation, List.of(ticket), event, Locale.ENGLISH, null);
            verify(notificationManager, never()).sendSimpleEmail(eq(event), anyString(), anyString(), isNull(), any(), anyList());
        }
    }
}<|MERGE_RESOLUTION|>--- conflicted
+++ resolved
@@ -230,15 +230,9 @@
             billingDocumentRepository,
             jdbcTemplate,
             json,
-<<<<<<< HEAD
-            promoCodeDiscountRepository,
             mock(BillingDocumentManager.class),
-            mock(EventManager.class));
-
-=======
-            mock(BillingDocumentManager.class),
+            mock(EventManager.class),
             TestUtil.clockProvider());
->>>>>>> 7e28b7de
 
         when(event.getId()).thenReturn(EVENT_ID);
         when(event.getOrganizationId()).thenReturn(ORGANIZATION_ID);
