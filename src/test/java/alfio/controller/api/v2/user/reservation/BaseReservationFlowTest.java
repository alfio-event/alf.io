--- conflicted
+++ resolved
@@ -116,46 +116,7 @@
 public abstract class BaseReservationFlowTest extends BaseIntegrationTest {
 
     private static final Logger log = LoggerFactory.getLogger(BaseReservationFlowTest.class);
-<<<<<<< HEAD
     public static final String FIELD_2 = "field2";
-    protected final ConfigurationRepository configurationRepository;
-    protected final EventManager eventManager;
-    protected final EventRepository eventRepository;
-    protected final EventStatisticsManager eventStatisticsManager;
-    protected final TicketCategoryRepository ticketCategoryRepository;
-    protected final TicketReservationRepository ticketReservationRepository;
-    protected final EventApiController eventApiController;
-    protected final TicketRepository ticketRepository;
-    protected final PurchaseContextFieldRepository purchaseContextFieldRepository;
-    protected final AdditionalServiceApiController additionalServiceApiController;
-    protected final SpecialPriceTokenGenerator specialPriceTokenGenerator;
-    protected final SpecialPriceRepository specialPriceRepository;
-    protected final CheckInApiController checkInApiController;
-    protected final AttendeeApiController attendeeApiController;
-    protected final UsersApiController usersApiController;
-    protected final ScanAuditRepository scanAuditRepository;
-    protected final AuditingRepository auditingRepository;
-    protected final AdminReservationManager adminReservationManager;
-    protected final TicketReservationManager ticketReservationManager;
-    protected final InfoApiController infoApiController;
-    protected final TranslationsApiController translationsApiController;
-    protected final EventApiV2Controller eventApiV2Controller;
-    protected final ReservationApiV2Controller reservationApiV2Controller;
-    protected final TicketApiV2Controller ticketApiV2Controller;
-    protected final IndexController indexController;
-    protected final NamedParameterJdbcTemplate jdbcTemplate;
-    protected final ExtensionLogRepository extensionLogRepository;
-    protected final ExtensionService extensionService;
-    protected final PollRepository pollRepository;
-    protected final ClockProvider clockProvider;
-    protected final NotificationManager notificationManager;
-    protected final UserRepository userRepository;
-    protected final OrganizationDeleter organizationDeleter;
-    protected final PromoCodeDiscountRepository promoCodeDiscountRepository;
-    protected final PromoCodeRequestManager promoCodeRequestManager;
-    protected final ExportManager exportManager;
-    protected final PurchaseContextFieldManager purchaseContextFieldManager;
-=======
     @Autowired
     protected ConfigurationRepository configurationRepository;
     @Autowired
@@ -230,7 +191,6 @@
     protected ExportManager exportManager;
     @Autowired
     protected PurchaseContextFieldManager purchaseContextFieldManager;
->>>>>>> f5e554e2
 
     private Integer additionalServiceId;
 
