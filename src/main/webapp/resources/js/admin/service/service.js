--- conflicted
+++ resolved
@@ -324,42 +324,10 @@
                     }
                 });
             },
-<<<<<<< HEAD
-
-            cancelReservationModal: function(event, reservation, credit) {
-                var deferred = $q.defer();
-                var promise = deferred.promise;
-
-                var modal = $uibModal.open({
-                    size:'lg',
-                    template:'<reservation-cancel event="event" reservation-id="reservationId" can-generate-credit-note="invoiceRequested" on-success="success()" on-cancel="close()" credit="credit"></reservation-cancel>',
-                    backdrop: 'static',
-                    controller: function($scope) {
-                        $scope.event = event;
-                        $scope.reservationId = reservation.id;
-                        $scope.invoiceRequested = reservation.customerData.invoiceRequested;
-                        $scope.credit = credit;
-                        $scope.close = function() {
-                            $scope.$close(false);
-                            deferred.reject();
-                        };
-
-                        $scope.success = function () {
-                            $scope.$close(false);
-                            deferred.resolve();
-                        }
-                    }
-                });
-                return promise;
-            },
-
-            removeTicketModal: function(event, reservationId, ticketId, invoiceRequested) {
-=======
             removeTicketModal: function(event, reservationId, ticketId) {
                 var deferred = $q.defer();
                 var promise = deferred.promise;
 
->>>>>>> 42e29441
                 var modal = $uibModal.open({
                     size:'lg',
                     template:'<tickets-remove event="event" can-generate-credit-note="invoiceRequested" reservation-id="reservationId" ticket-id="ticketId" on-success="success(result)" on-cancel="close()"></tickets-remove>',
@@ -390,7 +358,6 @@
                 });
             },
 
-<<<<<<< HEAD
             cancelReservation: function(eventName, reservationId, refund, notify, credit, issueCreditNote) {
                 var operation = credit ? 'credit' : 'cancel';
                 return $http.post('/admin/api/reservation/event/'+eventName+'/'+reservationId+'/'+operation, null, {
@@ -402,8 +369,6 @@
                 });
             },
 
-=======
->>>>>>> 42e29441
             countInvoices: function(eventName) {
                 return $http.get('/admin/api/events/'+eventName+'/invoices/count').error(HttpErrorHandler.handle);
             },
