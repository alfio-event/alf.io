<div class="modal-header">
    <h2><span ng-if="!addNewField">Edit</span><span ng-if="addNewField">Add new</span> Field</h2>
</div>
<form name="editFieldForm" ng-submit="editField(editFieldForm, field)">
<div class="modal-body">


    <div class="form-horizontal">
        <div class="form-group" data-ng-if="addNewField">
            <label class="col-xs-3 control-label">From Template</label>
            <div class="col-sm-10">
                <button type="button" data-ng-repeat="template in dynamicFieldTemplates" class="btn btn-default btn-sm mr-10" data-ng-click="addFromTemplate(template)">{{template.name}}</button>
            </div>
        </div>
        <div class="form-group" bs-form-error="editFieldForm.name">
<<<<<<< HEAD
            <label class="col-xs-3 control-label">Name</label>
            <div class="col-xs-9">
=======
            <label class="col-xs-2 control-label">Name <i class="fa fa-info-circle"></i></label>
            <div class="col-xs-10">
>>>>>>> 367c60ad
                <input type="text" name="name" ng-model="field.name" class="form-control" required data-ng-if="addNewField">
                <field-error data-form-obj="editFieldForm" data-field-obj="editFieldForm.name" data-field-label="'Field name'" data-show-existing-errors="showExistingErrors" data-required-pattern="'Letters, numbers, hyphen and underscore. Example of valid name: Additional_info1'"></field-error>
                <pre class="form-control-static" data-ng-if="!addNewField">{{field.name}}</pre>
            </div>
        </div>
        <div class="form-group">
            <label class="col-xs-3 control-label">Type</label>
            <div class="col-xs-9">
                <select ng-model="field.type" ng-options="k as v for (k,v) in fieldTypes" class="form-control" required data-ng-if="addNewField">
                    <option></option>
                </select>
                <pre class="form-control-static" data-ng-if="!addNewField">{{field | fieldType}}</pre>
            </div>
        </div>
        <div class="form-group">
            <label class="col-xs-3 control-label">Required</label>
            <div class="col-xs-3">
                <div class="checkbox">
                    <label><input type="checkbox" data-ng-model="field.required" name="fieldRequired" id="fieldRequired"></label>
                </div>
            </div>
        </div>
        <div class="form-group">
            <label class="col-xs-3 control-label" for="displayAtCheckIn" uib-tooltip="When enabled, this information will be visible to the check-in staff.">
                Show at check-in
                <i class="fa fa-info-circle"></i>
            </label>
            <div class="col-xs-3">
                <div class="checkbox">
                    <label><input type="checkbox" data-ng-model="field.displayAtCheckIn" name="fieldDisplayAtCheckIn" id="displayAtCheckIn"></label>
                </div>
            </div>
        </div>
        <div class="form-group" ng-if="!addNewField">
            <label class="col-xs-3 control-label">Read Only</label>
            <div class="col-xs-3">
                <div class="checkbox">
                    <label><input type="checkbox" data-ng-model="field.readOnly" name="fieldReadOnly" id="fieldReadOnly"></label>
                </div>
            </div>
        </div>
    </div>
    <div class="page-header" ng-if="field.type && field.type !== 'country'">
        <h3>Configuration</h3>
        <small>Settings for type '{{field | fieldType}}'</small>
    </div>

    <div class="alert alert-info" ng-if="field.type === 'vat:eu'">
        <div class="row">
            <div class="col-xs-1"><i class="fa fa-info-circle fa-2x"></i></div>
            <div class="col-xs-11"><h5>The Provided Number must be a valid VAT Number for the organizer's country.</h5></div>
        </div>
    </div>

    <div class="form-horizontal" data-ng-if="event && event.ticketCategories.length > 0">
        <div class="form-group">
            <label class="col-xs-3 control-label">Collect for</label>
            <div class="col-xs-9">
                <div class="input-group">
                    <div class="checkbox">
                        <label>
                            <input type="checkbox" name="category-all" checklist-value="" ng-click="toggleAllCategoriesSelected()" ng-checked="field.categoryIds.length == 0"> All Ticket Categories
                        </label>
                    </div>
                </div>
                <div class="input-group" ng-repeat="category in event.ticketCategories">
                    <div class="checkbox">
                        <label>
                            <input type="checkbox" name="category-{{category.id}}" checklist-model="field.categoryIds" checklist-value="category.id"> {{category.name}}
                        </label>
                    </div>
                </div>
            </div>
        </div>
    </div>


    <div class="row">
        <div class="col-xs-12" ng-if="field.type !== 'country'">
            <div data-ng-if="field.type === 'select' || field.type === 'radio' || field.type === 'checkbox'" class="form-horizontal">
                <div data-ng-repeat="restrictedValue in field.restrictedValues">
                    <div class="form-group">
                        <div class="col-xs-12">
                            <button class="btn btn-sm btn-default" type="button" ng-click="moveRestrictedValue($index, true)" ng-hide="$first"><i class="fa fa-arrow-up"></i> move up</button>
                            <button class="btn btn-sm btn-default" type="button" ng-click="moveRestrictedValue($index, false)"  ng-hide="$last"><i class="fa fa-arrow-down"></i> move down</button>
                            <button class="btn btn-sm btn-default" type="button" data-ng-if="(addNewField || restrictedValue.isNew) && field.restrictedValues.length > 0" ng-click="field.restrictedValues.splice(field.restrictedValues.indexOf(restrictedValue), 1)"><i class="fa fa-trash"></i> Remove</button>
                            <button class="btn btn-sm btn-default" type="button" data-ng-if="!addNewField && !restrictedValue.isNew" ng-click="toggleEnabled(restrictedValue, field)"><i class="fa fa-eye-slash" ng-class="{'fa-eye': !isRestrictedValueEnabled(restrictedValue, field), 'fa-eye-slash': isRestrictedValueEnabled(restrictedValue, field)}"></i> <span ng-if="isRestrictedValueEnabled(restrictedValue, field)">Disable</span><span ng-if="!isRestrictedValueEnabled(restrictedValue, field)">Enable</span></button>
                        </div>
                    </div>
                    <div class="form-group" ng-class="{'text-muted disabled-value': !isRestrictedValueEnabled(restrictedValue, field)}">
                        <label class="col-xs-3 control-label">Value</label>
                        <div class="col-xs-9">
                            <input ng-model="restrictedValue.value" class="form-control" required data-ng-if="addNewField || restrictedValue.isNew">
                            <pre class="form-control-static" data-ng-if="!addNewField && !restrictedValue.isNew">{{restrictedValue}}</pre>
                        </div>
                    </div>
                    <div ng-repeat="lang in allLanguages" ng-if="isLanguageSelected(lang.value, locales)" class="form-group" ng-class="{'text-muted disabled-value': !isRestrictedValueEnabled(restrictedValue, field)}">
                        <label class="col-xs-3 control-label">Text ({{lang.displayLanguage}})</label>
                        <div class="col-xs-9">
                            <input ng-model="field.description[lang.locale].restrictedValues[restrictedValue.value]" class="form-control" required data-ng-if="addNewField">
                            <input ng-model="field.description[lang.locale].description.restrictedValues[restrictedValue]" class="form-control" required data-ng-if="!addNewField && !restrictedValue.isNew">
                            <input ng-model="field.description[lang.locale].description.restrictedValues[restrictedValue.value]" class="form-control" required data-ng-if="!addNewField && restrictedValue.isNew">
                        </div>
                    </div>
                </div>
                <div class="form-group">
                    <div class="col-xs-12">
                        <button type="button" data-ng-click="addRestrictedValue();" class="btn btn-success">Add value</button>
                    </div>
                </div>
            </div>
            <div class="form-horizontal" data-ng-if="field.type === 'input:text' || field.type === 'input:tel' || field.type === 'textarea' || field.type === 'input:dateOfBirth'">
                <div class="form-group">
                    <label class="col-xs-3 control-label">Min {{ field.type === 'input:dateOfBirth' ? 'age (years)' : 'length'}}</label>
                    <div class="col-xs-9">
                        <input type="number" ng-model="field.minLength" class="form-control" data-ng-if="addNewField">
                        <pre class="form-control-static" data-ng-if="!addNewField">{{field.minLength}}</pre>
                    </div>
                </div>
                <div class="form-group">
                    <label class="col-xs-3 control-label">Max {{ field.type === 'input:dateOfBirth' ? 'age (years)' : 'length'}}</label>
                    <div class="col-xs-9">
                        <input type="number" ng-model="field.maxLength" class="form-control" data-ng-if="addNewField">
                        <pre class="form-control-static" data-ng-if="!addNewField">{{field.maxLength}}</pre>
                    </div>
                </div>
            </div>
        </div>
    </div>

    <div class="form-horizontal" data-ng-if="addNewField && event.additionalServices.length > 0">
        <div class="form-group">
            <label class="col-xs-3 control-label">Only if</label>
            <div class="col-xs-9">
                <div class="input-group">
                    <select data-ng-options="item as joinTitle(item.title) for item in event.additionalServices" data-ng-model="field.forAdditionalService" class="form-control"></select>
                    <div class="input-group-btn"><button type="button" class="btn btn-default" data-ng-click="field.forAdditionalService = undefined"><i class="fa fa-close"></i> <span class="sr-only">reset</span></button></div>
                </div>
                <span class="help-block">Additional option has been selected</span>
            </div>
        </div>
    </div>

    <div class="page-header">
        <h3>Localized messages</h3>
        <small>Configure how to describe the field in the reservation page</small>
    </div>

    <div ng-repeat="lang in allLanguages" ng-if="isLanguageSelected(lang.value, locales)">
        <h4>{{lang.displayLanguage}}</h4>
        <div class="form-horizontal">
            <div class="form-group">
                <label class="col-xs-3 control-label">Label</label>
                <div class="col-xs-9">
                    <input ng-model="field.description[lang.locale].label" type="text" placeholder="label" class="form-control mr-10" required data-ng-if="addNewField">
                    <input ng-model="field.description[lang.locale].description.label" type="text" placeholder="label" class="form-control mr-10" required data-ng-if="!addNewField">
                </div>
            </div>
            <div class="form-group">
                <label class="col-xs-3 control-label">Placeholder</label>
                <div class="col-xs-9">
                    <input ng-model="field.description[lang.locale].placeholder" type="text" placeholder="placeholder" class="form-control mr-10" data-ng-if="addNewField">
                    <input ng-model="field.description[lang.locale].description.placeholder" type="text" placeholder="placeholder" class="form-control mr-10" data-ng-if="!addNewField">
                </div>
            </div>
        </div>
    </div>

</div>
<div class="modal-footer">
    <control-buttons data-form-obj="editFieldForm" data-success-text="Save"></control-buttons>
</div>
</form><|MERGE_RESOLUTION|>--- conflicted
+++ resolved
@@ -7,27 +7,22 @@
 
     <div class="form-horizontal">
         <div class="form-group" data-ng-if="addNewField">
-            <label class="col-xs-3 control-label">From Template</label>
+            <label class="col-xs-2 control-label">From Template</label>
             <div class="col-sm-10">
                 <button type="button" data-ng-repeat="template in dynamicFieldTemplates" class="btn btn-default btn-sm mr-10" data-ng-click="addFromTemplate(template)">{{template.name}}</button>
             </div>
         </div>
         <div class="form-group" bs-form-error="editFieldForm.name">
-<<<<<<< HEAD
-            <label class="col-xs-3 control-label">Name</label>
-            <div class="col-xs-9">
-=======
             <label class="col-xs-2 control-label">Name <i class="fa fa-info-circle"></i></label>
             <div class="col-xs-10">
->>>>>>> 367c60ad
                 <input type="text" name="name" ng-model="field.name" class="form-control" required data-ng-if="addNewField">
                 <field-error data-form-obj="editFieldForm" data-field-obj="editFieldForm.name" data-field-label="'Field name'" data-show-existing-errors="showExistingErrors" data-required-pattern="'Letters, numbers, hyphen and underscore. Example of valid name: Additional_info1'"></field-error>
                 <pre class="form-control-static" data-ng-if="!addNewField">{{field.name}}</pre>
             </div>
         </div>
         <div class="form-group">
-            <label class="col-xs-3 control-label">Type</label>
-            <div class="col-xs-9">
+            <label class="col-xs-2 control-label">Type</label>
+            <div class="col-xs-10">
                 <select ng-model="field.type" ng-options="k as v for (k,v) in fieldTypes" class="form-control" required data-ng-if="addNewField">
                     <option></option>
                 </select>
@@ -35,8 +30,8 @@
             </div>
         </div>
         <div class="form-group">
-            <label class="col-xs-3 control-label">Required</label>
-            <div class="col-xs-3">
+            <label class="col-xs-2 control-label">Required</label>
+            <div class="col-xs-2">
                 <div class="checkbox">
                     <label><input type="checkbox" data-ng-model="field.required" name="fieldRequired" id="fieldRequired"></label>
                 </div>
@@ -54,8 +49,8 @@
             </div>
         </div>
         <div class="form-group" ng-if="!addNewField">
-            <label class="col-xs-3 control-label">Read Only</label>
-            <div class="col-xs-3">
+            <label class="col-xs-2 control-label">Read Only</label>
+            <div class="col-xs-2">
                 <div class="checkbox">
                     <label><input type="checkbox" data-ng-model="field.readOnly" name="fieldReadOnly" id="fieldReadOnly"></label>
                 </div>
@@ -76,8 +71,8 @@
 
     <div class="form-horizontal" data-ng-if="event && event.ticketCategories.length > 0">
         <div class="form-group">
-            <label class="col-xs-3 control-label">Collect for</label>
-            <div class="col-xs-9">
+            <label class="col-xs-2 control-label">Collect for</label>
+            <div class="col-xs-10">
                 <div class="input-group">
                     <div class="checkbox">
                         <label>
@@ -110,15 +105,15 @@
                         </div>
                     </div>
                     <div class="form-group" ng-class="{'text-muted disabled-value': !isRestrictedValueEnabled(restrictedValue, field)}">
-                        <label class="col-xs-3 control-label">Value</label>
-                        <div class="col-xs-9">
+                        <label class="col-xs-2 control-label">Value</label>
+                        <div class="col-xs-10">
                             <input ng-model="restrictedValue.value" class="form-control" required data-ng-if="addNewField || restrictedValue.isNew">
                             <pre class="form-control-static" data-ng-if="!addNewField && !restrictedValue.isNew">{{restrictedValue}}</pre>
                         </div>
                     </div>
                     <div ng-repeat="lang in allLanguages" ng-if="isLanguageSelected(lang.value, locales)" class="form-group" ng-class="{'text-muted disabled-value': !isRestrictedValueEnabled(restrictedValue, field)}">
-                        <label class="col-xs-3 control-label">Text ({{lang.displayLanguage}})</label>
-                        <div class="col-xs-9">
+                        <label class="col-xs-2 control-label">Text ({{lang.displayLanguage}})</label>
+                        <div class="col-xs-10">
                             <input ng-model="field.description[lang.locale].restrictedValues[restrictedValue.value]" class="form-control" required data-ng-if="addNewField">
                             <input ng-model="field.description[lang.locale].description.restrictedValues[restrictedValue]" class="form-control" required data-ng-if="!addNewField && !restrictedValue.isNew">
                             <input ng-model="field.description[lang.locale].description.restrictedValues[restrictedValue.value]" class="form-control" required data-ng-if="!addNewField && restrictedValue.isNew">
@@ -133,15 +128,15 @@
             </div>
             <div class="form-horizontal" data-ng-if="field.type === 'input:text' || field.type === 'input:tel' || field.type === 'textarea' || field.type === 'input:dateOfBirth'">
                 <div class="form-group">
-                    <label class="col-xs-3 control-label">Min {{ field.type === 'input:dateOfBirth' ? 'age (years)' : 'length'}}</label>
-                    <div class="col-xs-9">
+                    <label class="col-xs-2 control-label">Min {{ field.type === 'input:dateOfBirth' ? 'age (years)' : 'length'}}</label>
+                    <div class="col-xs-10">
                         <input type="number" ng-model="field.minLength" class="form-control" data-ng-if="addNewField">
                         <pre class="form-control-static" data-ng-if="!addNewField">{{field.minLength}}</pre>
                     </div>
                 </div>
                 <div class="form-group">
-                    <label class="col-xs-3 control-label">Max {{ field.type === 'input:dateOfBirth' ? 'age (years)' : 'length'}}</label>
-                    <div class="col-xs-9">
+                    <label class="col-xs-2 control-label">Max {{ field.type === 'input:dateOfBirth' ? 'age (years)' : 'length'}}</label>
+                    <div class="col-xs-10">
                         <input type="number" ng-model="field.maxLength" class="form-control" data-ng-if="addNewField">
                         <pre class="form-control-static" data-ng-if="!addNewField">{{field.maxLength}}</pre>
                     </div>
@@ -152,8 +147,8 @@
 
     <div class="form-horizontal" data-ng-if="addNewField && event.additionalServices.length > 0">
         <div class="form-group">
-            <label class="col-xs-3 control-label">Only if</label>
-            <div class="col-xs-9">
+            <label class="col-xs-2 control-label">Only if</label>
+            <div class="col-xs-10">
                 <div class="input-group">
                     <select data-ng-options="item as joinTitle(item.title) for item in event.additionalServices" data-ng-model="field.forAdditionalService" class="form-control"></select>
                     <div class="input-group-btn"><button type="button" class="btn btn-default" data-ng-click="field.forAdditionalService = undefined"><i class="fa fa-close"></i> <span class="sr-only">reset</span></button></div>
@@ -172,15 +167,15 @@
         <h4>{{lang.displayLanguage}}</h4>
         <div class="form-horizontal">
             <div class="form-group">
-                <label class="col-xs-3 control-label">Label</label>
-                <div class="col-xs-9">
+                <label class="col-xs-2 control-label">Label</label>
+                <div class="col-xs-10">
                     <input ng-model="field.description[lang.locale].label" type="text" placeholder="label" class="form-control mr-10" required data-ng-if="addNewField">
                     <input ng-model="field.description[lang.locale].description.label" type="text" placeholder="label" class="form-control mr-10" required data-ng-if="!addNewField">
                 </div>
             </div>
             <div class="form-group">
-                <label class="col-xs-3 control-label">Placeholder</label>
-                <div class="col-xs-9">
+                <label class="col-xs-2 control-label">Placeholder</label>
+                <div class="col-xs-10">
                     <input ng-model="field.description[lang.locale].placeholder" type="text" placeholder="placeholder" class="form-control mr-10" data-ng-if="addNewField">
                     <input ng-model="field.description[lang.locale].description.placeholder" type="text" placeholder="placeholder" class="form-control mr-10" data-ng-if="!addNewField">
                 </div>
