--- conflicted
+++ resolved
@@ -86,11 +86,8 @@
 public class AdminReservationManager {
 
     private static final EnumSet<TicketReservationStatus> UPDATE_INVOICE_STATUSES = EnumSet.of(TicketReservationStatus.OFFLINE_PAYMENT, TicketReservationStatus.PENDING);
-<<<<<<< HEAD
     private static final ErrorCode ERROR_CANNOT_CANCEL_CHECKED_IN_TICKETS = ErrorCode.custom("remove-reservation.failed", "This reservation contains checked-in tickets. Unable to cancel it.");
-=======
     private final PurchaseContextManager purchaseContextManager;
->>>>>>> 42e29441
     private final EventManager eventManager;
     private final TicketReservationManager ticketReservationManager;
     private final TicketCategoryRepository ticketCategoryRepository;
@@ -564,15 +561,9 @@
     }
 
     @Transactional
-<<<<<<< HEAD
-    public void removeTickets(String eventName, String reservationId, List<Integer> ticketIds, List<Integer> toRefund, boolean notify, boolean issueCreditNote, String username) {
-        loadReservation(eventName, reservationId, username).ifSuccess(res -> {
-            Event e = res.getRight();
-=======
-    public void removeTickets(String publicIdentifier, String reservationId, List<Integer> ticketIds, List<Integer> toRefund, boolean notify, boolean forceInvoiceReceiptUpdate, String username) {
+    public void removeTickets(String publicIdentifier, String reservationId, List<Integer> ticketIds, List<Integer> toRefund, boolean notify, boolean issueCreditNote, String username) {
         loadReservation(PurchaseContextType.event, publicIdentifier, reservationId, username).ifSuccess(res -> {
             Event e = res.getRight().event().orElseThrow();
->>>>>>> 42e29441
             TicketReservation reservation = res.getLeft();
             List<Ticket> tickets = res.getMiddle();
             Map<Integer, Ticket> ticketsById = tickets.stream().collect(Collectors.toMap(Ticket::getId, Function.identity()));
@@ -658,9 +649,8 @@
     }
 
     @Transactional
-<<<<<<< HEAD
-    public Result<Boolean> removeReservation(String eventName, String reservationId, boolean refund, boolean notify, boolean creditNoteRequested, String username) {
-        return loadReservation(eventName, reservationId, username)
+    public Result<Boolean> removeReservation(PurchaseContextType purchaseContextType, String eventName, String reservationId, boolean refund, boolean notify, boolean creditNoteRequested, String username) {
+        return loadReservation(purchaseContextType, eventName, reservationId, username)
             .flatMap(result -> new Result.Builder<Pair<Event, TicketReservation>>()
                 .checkPrecondition(() -> ticketsStatusIsCompatibleWithCancellation(result.getMiddle()), ERROR_CANNOT_CANCEL_CHECKED_IN_TICKETS)
                 .buildAndEvaluate(() -> {
@@ -676,17 +666,11 @@
                     return removeReservation(result, false, notify, username, true);
                 }))
             .map(pair -> {
-                var event = pair.getLeft();
+                var purchaseContext = pair.getLeft();
                 var ticketReservation = pair.getRight();
                 if(!creditNoteRequested || !ticketReservation.getHasInvoiceNumber()) {
-                    markAsCancelled(ticketReservation, username, event.getId());
-                }
-=======
-    public Result<Boolean> removeReservation(PurchaseContextType purchaseContextType, String eventName, String reservationId, boolean refund, boolean notify, String username) {
-        return removeReservation(purchaseContextType, eventName, reservationId, refund, notify, username, true)
-            .map(pair -> {
-                markAsCancelled(pair.getRight(), username, pair.getLeft());
->>>>>>> 42e29441
+                    markAsCancelled(ticketReservation, username, purchaseContext);
+                }
                 return true;
             });
     }
@@ -697,34 +681,30 @@
             .ifSuccess(pair -> ticketReservationManager.issueCreditNoteForReservation(pair.getLeft(), pair.getRight().getId(), username));
     }
 
-<<<<<<< HEAD
-    private Result<Pair<Event, TicketReservation>> removeReservation(String eventName, String reservationId, boolean refund, boolean notify, String username, boolean removeReservation) {
-        return loadReservation(eventName, reservationId, username).flatMap(res -> removeReservation(res, refund, notify, username, removeReservation));
-    }
-
-    private Result<Pair<Event, TicketReservation>> removeReservation(Triple<TicketReservation, List<Ticket>, Event> triple, boolean refund, boolean notify, String username, boolean removeReservation) {
-        return new Result.Builder<Triple<TicketReservation, List<Ticket>, Event>>()
+    private Result<Pair<Event, TicketReservation>> removeReservation(PurchaseContextType purchaseContextType, String publicIdentifier, String reservationId, boolean refund, boolean notify, String username, boolean removeReservation) {
+        return loadReservation(purchaseContextType, publicIdentifier, reservationId, username).flatMap(res -> removeReservation(res, refund, notify, username, removeReservation));
+    }
+
+    private Result<Pair<PurchaseContext, TicketReservation>> removeReservation(Triple<TicketReservation, List<Ticket>, PurchaseContext> triple, boolean refund, boolean notify, String username, boolean removeReservation) {
+        new Result.Builder<Pair<TicketReservation, PurchaseContext>>()
             .checkPrecondition(() -> ticketsStatusIsCompatibleWithCancellation(triple.getMiddle()), ERROR_CANNOT_CANCEL_CHECKED_IN_TICKETS)
             .buildAndEvaluate(() -> {
-                var e = triple.getRight();
+                var pc = triple.getRight();
                 var reservation = triple.getLeft();
-                var refundErrorCode = refundIfRequested(reservation, e, username, refund);
+                var refundErrorCode = refundIfRequested(reservation, pc, username, refund);
                 if(refundErrorCode != null) {
                     return Result.error(refundErrorCode);
                 }
                 return Result.success(triple);
             }).map(t -> {
-                Event e = t.getRight();
+                var purchaseContext = t.getRight();
                 TicketReservation reservation = t.getLeft();
                 List<Ticket> tickets = t.getMiddle();
                 specialPriceRepository.resetToFreeAndCleanupForReservation(List.of(reservation.getId()));
-                removeTicketsFromReservation(reservation, e, tickets.stream().map(Ticket::getId).collect(toList()), notify, username, removeReservation, false);
+                removeTicketsFromReservation(reservation, purchaseContext, tickets.stream().map(Ticket::getId).collect(toList()), notify, username, removeReservation, false);
                 additionalServiceItemRepository.updateItemsStatusWithReservationUUID(reservation.getId(), AdditionalServiceItem.AdditionalServiceItemStatus.CANCELLED);
-                return Pair.of(e, reservation);
+                return Pair.of(purchaseContext, reservation);
             });
-    }
-=======
-    private Result<Pair<PurchaseContext, TicketReservation>> removeReservation(PurchaseContextType purchaseContextType, String publicIdentifier, String reservationId, boolean refund, boolean notify, String username, boolean removeReservation) {
         return loadReservation(purchaseContextType, publicIdentifier, reservationId, username).flatMap(res -> {
             var purchaseContext = res.getRight();
             TicketReservation reservation = res.getLeft();
@@ -748,13 +728,13 @@
             if(purchaseContext.getType() == PurchaseContextType.event) {
                 removeTicketsFromReservation(reservation, purchaseContext.event().orElseThrow(), tickets.stream().map(Ticket::getId).collect(toList()), notify, username, removeReservation, false);
             }
->>>>>>> 42e29441
-
-    private boolean ticketsStatusIsCompatibleWithCancellation(List<Ticket> tickets) {
-        return tickets.stream().noneMatch(c -> c.getStatus() == Ticket.TicketStatus.CHECKED_IN);
-    }
-
-<<<<<<< HEAD
+
+            additionalServiceItemRepository.updateItemsStatusWithReservationUUID(reservation.getId(), AdditionalServiceItem.AdditionalServiceItemStatus.CANCELLED);
+
+            return Result.success(Pair.of(purchaseContext, reservation));
+        });
+    }
+
     private ErrorCode refundIfRequested(TicketReservation reservation, Event event, String username, boolean requested) {
         if(requested && reservation.getPaymentMethod() != null && reservation.getPaymentMethod().isSupportRefund()) {
             //fully refund
@@ -764,10 +744,10 @@
             }
         }
         return null;
-=======
-            return Result.success(Pair.of(purchaseContext, reservation));
-        });
->>>>>>> 42e29441
+    }
+
+    private boolean ticketsStatusIsCompatibleWithCancellation(List<Ticket> tickets) {
+        return tickets.stream().noneMatch(c -> c.getStatus() == Ticket.TicketStatus.CHECKED_IN);
     }
 
     @Transactional
