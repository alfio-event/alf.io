--- conflicted
+++ resolved
@@ -120,13 +120,8 @@
         }
 
         long configurationId = purchaseContextFieldRepository.insertConfiguration(eventIdOrNull(purchaseContext), purchaseContext.getOrganizationId(), descriptorIdOrNull(purchaseContext), f.getName(), order, f.getType(), serializedRestrictedValues,
-<<<<<<< HEAD
             f.getMaxLength(), f.getMinLength(), f.isRequired(), context, additionalServiceId, generateJsonForList(f.getLinkedCategoriesIds()), f.isDisplayAtCheckIn()).getKey();
-        f.getDescription().forEach((locale, value) -> purchaseContextFieldRepository.insertDescription(configurationId, locale, Json.GSON.toJson(value), purchaseContext.getOrganizationId()));
-=======
-            f.getMaxLength(), f.getMinLength(), f.isRequired(), context, additionalServiceId, generateJsonForList(f.getLinkedCategoriesIds())).getKey();
         f.getDescription().forEach((locale, value) -> purchaseContextFieldRepository.upsertDescription(configurationId, locale, Json.GSON.toJson(value), purchaseContext.getOrganizationId()));
->>>>>>> f5e554e2
     }
 
     public void updateAdditionalField(long id, EventModification.UpdateAdditionalField f, int organizationId) {
