/**
 * This file is part of alf.io.
 *
 * alf.io is free software: you can redistribute it and/or modify
 * it under the terms of the GNU General Public License as published by
 * the Free Software Foundation, either version 3 of the License, or
 * (at your option) any later version.
 *
 * alf.io is distributed in the hope that it will be useful,
 * but WITHOUT ANY WARRANTY; without even the implied warranty of
 * MERCHANTABILITY or FITNESS FOR A PARTICULAR PURPOSE.  See the
 * GNU General Public License for more details.
 *
 * You should have received a copy of the GNU General Public License
 * along with alf.io.  If not, see <http://www.gnu.org/licenses/>.
 */
package alfio.manager;

import alfio.config.Initializer;
import alfio.manager.support.CategoryEvaluator;
import alfio.manager.system.ConfigurationLevel;
import alfio.manager.system.ConfigurationManager;
import alfio.manager.user.UserManager;
import alfio.model.*;
import alfio.model.PromoCodeDiscount.DiscountType;
import alfio.model.Ticket.TicketStatus;
import alfio.model.TicketFieldConfiguration.Context;
import alfio.model.api.v1.admin.EventCreationRequest;
import alfio.model.metadata.AlfioMetadata;
import alfio.model.metadata.VideoFile;
import alfio.model.modification.*;
import alfio.model.modification.EventModification.AdditionalField;
import alfio.model.result.ErrorCode;
import alfio.model.result.Result;
import alfio.model.support.CheckInOutputColorConfiguration;
import alfio.model.support.CheckInOutputColorConfiguration.ColorConfiguration;
import alfio.model.system.ConfigurationKeys;
import alfio.model.transaction.PaymentProxy;
import alfio.model.user.Organization;
import alfio.repository.*;
import alfio.repository.system.ConfigurationRepository;
import alfio.repository.user.OrganizationRepository;
import alfio.util.ClockProvider;
import alfio.util.Json;
import alfio.util.MonetaryUtil;
import ch.digitalfondue.npjt.AffectedRowCountAndKey;
import lombok.AllArgsConstructor;
import lombok.SneakyThrows;
import lombok.extern.log4j.Log4j2;
import org.apache.commons.collections4.CollectionUtils;
import org.apache.commons.collections4.IterableUtils;
import org.apache.commons.lang3.ObjectUtils;
import org.apache.commons.lang3.StringUtils;
import org.apache.commons.lang3.Validate;
import org.apache.commons.lang3.tuple.Triple;
import org.flywaydb.core.Flyway;
import org.springframework.core.env.Environment;
import org.springframework.core.env.Profiles;
import org.springframework.core.io.InputStreamResource;
import org.springframework.http.ResponseEntity;
import org.springframework.jdbc.core.namedparam.MapSqlParameterSource;
import org.springframework.jdbc.core.namedparam.NamedParameterJdbcTemplate;
import org.springframework.stereotype.Component;
import org.springframework.transaction.annotation.Transactional;
import org.springframework.util.Assert;

import java.io.FileInputStream;
import java.io.FileNotFoundException;
import java.io.IOException;
import java.io.InputStreamReader;
import java.math.BigDecimal;
import java.nio.file.DirectoryStream;
import java.nio.file.Files;
import java.nio.file.Path;
import java.nio.file.Paths;
import java.nio.file.attribute.BasicFileAttributes;
import java.security.Principal;
import java.text.SimpleDateFormat;
import java.time.LocalDateTime;
import java.time.OffsetDateTime;
import java.time.ZoneId;
import java.time.ZonedDateTime;
import java.time.format.DateTimeFormatter;
import java.time.temporal.ChronoUnit;
import java.util.*;
import java.util.function.Consumer;
import java.util.function.Function;
import java.util.function.IntPredicate;
import java.util.function.Predicate;
import java.util.stream.Collectors;
import java.util.stream.IntStream;
import java.util.stream.Stream;

import static alfio.model.TicketCategory.TicketCheckInStrategy.ONCE_PER_EVENT;
import static alfio.model.modification.DateTimeModification.atZone;
import static alfio.model.system.ConfigurationKeys.CHECK_IN_COLOR_CONFIGURATION;
import static alfio.util.EventUtil.*;
import static alfio.util.Wrappers.optionally;
import static java.lang.String.format;
import static java.util.Arrays.asList;
import static java.util.Collections.singletonList;
import static java.util.stream.Collectors.*;

@Component
@Transactional
@Log4j2
@AllArgsConstructor
public class EventManager {

    private static final Predicate<TicketCategory> IS_CATEGORY_BOUNDED = TicketCategory::isBounded;
    private final UserManager userManager;
    private final EventRepository eventRepository;
    private final EventDescriptionRepository eventDescriptionRepository;
    private final TicketCategoryRepository ticketCategoryRepository;
    private final TicketCategoryDescriptionRepository ticketCategoryDescriptionRepository;
    private final TicketRepository ticketRepository;
    private final SpecialPriceRepository specialPriceRepository;
    private final PromoCodeDiscountRepository promoCodeRepository;
    private final ConfigurationManager configurationManager;
    private final TicketFieldRepository ticketFieldRepository;
    private final EventDeleterRepository eventDeleterRepository;
    private final AdditionalServiceRepository additionalServiceRepository;
    private final AdditionalServiceTextRepository additionalServiceTextRepository;
    private final Flyway flyway;
    private final Environment environment;
    private final OrganizationRepository organizationRepository;
    private final AuditingRepository auditingRepository;
    private final ExtensionManager extensionManager;
    private final GroupRepository groupRepository;
    private final NamedParameterJdbcTemplate jdbcTemplate;
    private final ConfigurationRepository configurationRepository;
    private final PaymentManager paymentManager;
    private final ClockProvider clockProvider;


    public Event getSingleEvent(String eventName, String username) {
        return getOptionalByName(eventName, username).orElseThrow(IllegalStateException::new);
    }

    public EventAndOrganizationId getEventAndOrganizationId(String eventName, String username) {
        return getOptionalEventAndOrganizationIdByName(eventName, username).orElseThrow(IllegalStateException::new);
    }

    public Optional<AlfioMetadata> getEventMetaDataByIdMatchAttribute(int eventId, String attributeMatch) {
        return eventRepository.findEventMetadataByIdMatchAttribute(eventId, attributeMatch);
    }

    public Optional<AlfioMetadata> getEventMetaDataById(int eventId) {
        return eventRepository.findEventMetadataById(eventId);
    }

    public Optional<Event> getOptionalByName(String eventName, String username) {
        return eventRepository.findOptionalByShortName(eventName)
            .filter(checkOwnership(username, organizationRepository));
    }

    public Optional<EventAndOrganizationId> getOptionalEventAndOrganizationIdByName(String eventName, String username) {
        return eventRepository.findOptionalEventAndOrganizationIdByShortName(eventName)
            .filter(checkOwnership(username, organizationRepository));
    }

    public Optional<EventAndOrganizationId> getOptionalEventIdAndOrganizationIdById(int eventId, String username) {
        return eventRepository.findOptionalEventAndOrganizationIdById(eventId)
            .filter(checkOwnership(username, organizationRepository));
    }

    public Event getSingleEventById(int eventId, String username) {
        return eventRepository.findOptionalById(eventId)
            .filter(checkOwnership(username, organizationRepository))
            .orElseThrow(IllegalStateException::new);
    }

    public void checkOwnership(EventAndOrganizationId event, String username, int organizationId) {
        Validate.isTrue(organizationId == event.getOrganizationId(), "invalid organizationId");
        Validate.isTrue(checkOwnership(username, organizationRepository).test(event), "User is not authorized");
    }

    public static Predicate<EventAndOrganizationId> checkOwnership(String username, OrganizationRepository organizationRepository) {
        return event -> checkOwnership(organizationRepository, username, event.getOrganizationId());
    }

    private static IntPredicate checkOwnershipByOrgId(String username, OrganizationRepository organizationRepository) {
        return id -> checkOwnership(organizationRepository, username, id);
    }

    private static boolean checkOwnership(OrganizationRepository organizationRepository, String username, Integer orgId) {
        return orgId != null && organizationRepository.findOrganizationForUser(username, orgId).isPresent();
    }

    public List<TicketCategory> loadTicketCategories(EventAndOrganizationId event) {
        return ticketCategoryRepository.findAllTicketCategories(event.getId());
    }

    public Organization loadOrganizer(EventAndOrganizationId event, String username) {
        return userManager.findOrganizationById(event.getOrganizationId(), username);
    }

    /**
     * Internal method used by automated jobs
     * @return
     */
    Organization loadOrganizerUsingSystemPrincipal(EventAndOrganizationId event) {
        return loadOrganizer(event, UserManager.ADMIN_USERNAME);
    }

    public boolean eventExistsById(int eventId) {
        return eventRepository.existsById(eventId);
    }

    public void createEvent(EventModification em, String username) {
        var organization = organizationRepository.findAllForUser(username)
            .stream()
            .filter(org -> org.getId() == em.getOrganizationId())
            .findFirst()
            .orElseThrow();
        int eventId = insertEvent(em);
        Event event = eventRepository.findById(eventId);
        createOrUpdateEventDescription(eventId, em);
        createAllAdditionalServices(eventId, em.getAdditionalServices(), event.getZoneId(), event.getCurrency());
        createAdditionalFields(event, em);
        createCategoriesForEvent(em, event);
        createAllTicketsForEvent(event, em);
        extensionManager.handleEventCreation(event);
        var eventMetadata = extensionManager.handleMetadataUpdate(event, organization, AlfioMetadata.empty());
        if(eventMetadata != null) {
            eventRepository.updateMetadata(eventMetadata, eventId);
        }
    }

    public void toggleActiveFlag(int id, String username, boolean activate) {
        Event event = eventRepository.findById(id);
        checkOwnership(event, username, event.getOrganizationId());

        if(environment.acceptsProfiles(Profiles.of(Initializer.PROFILE_DEMO))) {
            throw new IllegalStateException("demo mode");
        }
        Event.Status status = activate ? Event.Status.PUBLIC : Event.Status.DRAFT;
        eventRepository.updateEventStatus(id, status);
        extensionManager.handleEventStatusChange(event, status);
    }

    private void createAllAdditionalServices(int eventId, List<EventModification.AdditionalService> additionalServices, ZoneId zoneId, String currencyCode) {
        Optional.ofNullable(additionalServices)
            .ifPresent(list -> list.forEach(as -> {
                AffectedRowCountAndKey<Integer> service = additionalServiceRepository.insert(eventId,
                    Optional.ofNullable(as.getPrice()).map(p -> MonetaryUtil.unitToCents(p, currencyCode)).orElse(0),
                    as.isFixPrice(),
                    as.getOrdinal(),
                    as.getAvailableQuantity(),
                    as.getMaxQtyPerOrder(),
                    as.getInception().toZonedDateTime(zoneId),
                    as.getExpiration().toZonedDateTime(zoneId),
                    as.getVat(),
                    as.getVatType(),
                    as.getType(),
                    as.getSupplementPolicy());
                as.getTitle().forEach(insertAdditionalServiceDescription(service.getKey()));
                as.getDescription().forEach(insertAdditionalServiceDescription(service.getKey()));
            }));
    }

    private Consumer<EventModification.AdditionalServiceText> insertAdditionalServiceDescription(int serviceId) {
        return t -> additionalServiceTextRepository.insert(serviceId, t.getLocale(), t.getType(), t.getValue());
    }

    private void createOrUpdateEventDescription(int eventId, EventModification em) {
        eventDescriptionRepository.delete(eventId, EventDescription.EventDescriptionType.DESCRIPTION);


        Set<String> validLocales = ContentLanguage.findAllFor(em.getLocales()).stream()
            .map(ContentLanguage::getLanguage)
            .collect(Collectors.toSet());

        Optional.ofNullable(em.getDescription()).ifPresent(descriptions -> descriptions.forEach((locale, description) -> {
            if (validLocales.contains(locale)) {
                eventDescriptionRepository.insert(eventId, locale, EventDescription.EventDescriptionType.DESCRIPTION, description);
            }
        }));
    }

    private void createAdditionalFields(EventAndOrganizationId event, EventModification em) {
        if (!CollectionUtils.isEmpty(em.getTicketFields())) {
            em.getTicketFields().forEach(f -> insertAdditionalField(event, f, f.getOrder()));
        }
    }

    private static String toSerializedRestrictedValues(EventModification.WithRestrictedValues f) {
        return EventCreationRequest.WITH_RESTRICTED_VALUES.contains(f.getType()) ? generateJsonForList(f.getRestrictedValuesAsString()) : null;
    }

    private static String toSerializedDisabledValues(EventModification.WithRestrictedValues f) {
        return EventCreationRequest.WITH_RESTRICTED_VALUES.contains(f.getType()) ? generateJsonForList(f.getDisabledValuesAsString()) : null;
    }

    private static String generateJsonForList(Collection<?> values) {
        return CollectionUtils.isNotEmpty(values) ? Json.GSON.toJson(values) : null;
    }

	private void insertAdditionalField(EventAndOrganizationId event, AdditionalField f, int order) {
        String serializedRestrictedValues = toSerializedRestrictedValues(f);
        Optional<EventModification.AdditionalService> linkedAdditionalService = Optional.ofNullable(f.getLinkedAdditionalService());
        Integer additionalServiceId = linkedAdditionalService.map(as -> Optional.ofNullable(as.getId()).orElseGet(() -> findAdditionalService(event, as, eventRepository.getEventCurrencyCode(event.getId())))).orElse(-1);
        Context context = linkedAdditionalService.isPresent() ? Context.ADDITIONAL_SERVICE : Context.ATTENDEE;
        int configurationId = ticketFieldRepository.insertConfiguration(event.getId(), f.getName(), order, f.getType(), serializedRestrictedValues,
            f.getMaxLength(), f.getMinLength(), f.isRequired(), context, additionalServiceId, generateJsonForList(f.getLinkedCategoriesIds())).getKey();
		f.getDescription().forEach((locale, value) -> ticketFieldRepository.insertDescription(configurationId, locale, Json.GSON.toJson(value)));
	}

    public void updateAdditionalField(int id, EventModification.UpdateAdditionalField f) {
        String serializedRestrictedValues = toSerializedRestrictedValues(f);
        ticketFieldRepository.updateField(id, f.isRequired(), !f.isReadOnly(), serializedRestrictedValues, toSerializedDisabledValues(f), generateJsonForList(f.getLinkedCategoriesIds()));
        f.getDescription().forEach((locale, value) -> {
            String val = Json.GSON.toJson(value.getDescription());
            if(0 == ticketFieldRepository.updateDescription(id, locale, val)) {
                ticketFieldRepository.insertDescription(id, locale, val);
            }
        });
    }

    private Integer findAdditionalService(EventAndOrganizationId event, EventModification.AdditionalService as, String currencyCode) {
        ZoneId utc = ZoneId.of("UTC");
        int eventId = event.getId();

        ZoneId eventZoneId = eventRepository.getZoneIdByEventId(event.getId());

        String checksum = new AdditionalService(0, eventId, as.isFixPrice(), as.getOrdinal(), as.getAvailableQuantity(),
            as.getMaxQtyPerOrder(),
            as.getInception().toZonedDateTime(eventZoneId).withZoneSameInstant(utc),
            as.getExpiration().toZonedDateTime(eventZoneId).withZoneSameInstant(utc),
            as.getVat(),
            as.getVatType(),
            Optional.ofNullable(as.getPrice()).map(p -> MonetaryUtil.unitToCents(p, currencyCode)).orElse(0),
            as.getType(),
            as.getSupplementPolicy(),
            currencyCode).getChecksum();
        return additionalServiceRepository.loadAllForEvent(eventId).stream().filter(as1 -> as1.getChecksum().equals(checksum)).findFirst().map(AdditionalService::getId).orElse(null);
    }

    public void updateEventHeader(Event original, EventModification em, String username) {
        IntPredicate ownershipChecker = checkOwnershipByOrgId(username, organizationRepository);
        boolean sameOrganization = original.getOrganizationId() == em.getOrganizationId();
        Validate.isTrue(ownershipChecker.test(original.getOrganizationId()) && (sameOrganization || ownershipChecker.test(em.getOrganizationId())), "Invalid organizationId");
        int eventId = original.getId();
        Validate.isTrue(sameOrganization || groupRepository.countByEventId(eventId) == 0, "Cannot change organization because there is a group linked to this event.");

        String timeZone = ObjectUtils.firstNonNull(em.getZoneId(), em.getGeolocation() != null ? em.getGeolocation().getTimeZone() : null);
        String latitude = ObjectUtils.firstNonNull(em.getLatitude(), em.getGeolocation() != null ? em.getGeolocation().getLatitude() : null);
        String longitude = ObjectUtils.firstNonNull(em.getLongitude(), em.getGeolocation() != null ?  em.getGeolocation().getLongitude(): null);

        final ZoneId zoneId = ZoneId.of(timeZone);
        final ZonedDateTime begin = em.getBegin().toZonedDateTime(zoneId);
        final ZonedDateTime end = em.getEnd().toZonedDateTime(zoneId);
        eventRepository.updateHeader(eventId, em.getDisplayName(), em.getWebsiteUrl(), em.getExternalUrl(), em.getTermsAndConditionsUrl(),
            em.getPrivacyPolicyUrl(), em.getImageUrl(), em.getFileBlobId(), em.getLocation(), latitude, longitude,
            begin, end, timeZone, em.getOrganizationId(), em.getLocales(), em.getFormat(), em.getMetadata());

        createOrUpdateEventDescription(eventId, em);


        if(!original.getBegin().equals(begin) || !original.getEnd().equals(end)) {
            fixOutOfRangeCategories(em, username, zoneId, end);
        }
    }

    public void updateEventPrices(EventAndOrganizationId original, EventModification em, String username) {
        Validate.notNull(em.getAvailableSeats(), "Available Seats cannot be null");
        checkOwnership(original, username, em.getOrganizationId());
        int eventId = original.getId();
        int seatsDifference = em.getAvailableSeats() - eventRepository.countExistingTickets(original.getId());
        if(seatsDifference < 0) {
            int allocatedSeats = ticketCategoryRepository.findAllTicketCategories(original.getId()).stream()
                    .filter(TicketCategory::isBounded)
                    .mapToInt(TicketCategory::getMaxTickets)
                    .sum();
            if(em.getAvailableSeats() < allocatedSeats) {
                throw new IllegalArgumentException(format("cannot reduce max tickets to %d. There are already %d tickets allocated. Try updating categories first.", em.getAvailableSeats(), allocatedSeats));
            }
        }
        validatePaymentProxies(em.getAllowedPaymentProxies(), em.getOrganizationId());
        String paymentProxies = collectPaymentProxies(em);
        BigDecimal vat = em.isFreeOfCharge() ? BigDecimal.ZERO : em.getVatPercentage();
        eventRepository.updatePrices(em.getCurrency(), em.getAvailableSeats(), em.isVatIncluded(), vat, paymentProxies, eventId, em.getVatStatus(), em.getPriceInCents());
        if(seatsDifference != 0) {
            Event modified = eventRepository.findById(eventId);
            if(seatsDifference > 0) {
                final MapSqlParameterSource[] params = generateEmptyTickets(modified, Date.from(ZonedDateTime.now(clockProvider.withZone(modified.getZoneId())).toInstant()), seatsDifference, TicketStatus.RELEASED).toArray(MapSqlParameterSource[]::new);
                ticketRepository.bulkTicketInitialization(params);
            } else {
                List<Integer> ids = ticketRepository.selectNotAllocatedTicketsForUpdate(eventId, Math.abs(seatsDifference), singletonList(TicketStatus.FREE.name()));
                Validate.isTrue(ids.size() == Math.abs(seatsDifference), "cannot lock enough tickets for deletion.");
                int invalidatedTickets = ticketRepository.invalidateTickets(ids);
                Validate.isTrue(ids.size() == invalidatedTickets, String.format("error during ticket invalidation: expected %d, got %d", ids.size(), invalidatedTickets));
            }
        }
    }

    private void validatePaymentProxies(List<PaymentProxy> paymentProxies, int organizationId) {
        var conflicts = paymentManager.validateSelection(paymentProxies, organizationId);
        if(!conflicts.isEmpty()) {
            var firstConflict = IterableUtils.get(conflicts, 0);
            throw new IllegalStateException("Conflicting providers found: "+firstConflict.getValue());
        }
    }

    public EventModification.AdditionalService insertAdditionalService(Event event, EventModification.AdditionalService additionalService) {
        int eventId = event.getId();
        AffectedRowCountAndKey<Integer> result = additionalServiceRepository.insert(eventId,
            Optional.ofNullable(additionalService.getPrice()).map(p -> MonetaryUtil.unitToCents(p, event.getCurrency())).orElse(0),
            additionalService.isFixPrice(),
            additionalService.getOrdinal(),
            additionalService.getAvailableQuantity(),
            additionalService.getMaxQtyPerOrder(),
            additionalService.getInception().toZonedDateTime(event.getZoneId()),
            additionalService.getExpiration().toZonedDateTime(event.getZoneId()),
            additionalService.getVat(),
            additionalService.getVatType(),
            additionalService.getType(),
            additionalService.getSupplementPolicy());
        Validate.isTrue(result.getAffectedRowCount() == 1, "too many records updated");
        int id = result.getKey();
        Stream.concat(additionalService.getTitle().stream(), additionalService.getDescription().stream()).
            forEach(t -> additionalServiceTextRepository.insert(id, t.getLocale(), t.getType(), t.getValue()));

        return EventModification.AdditionalService.from(additionalServiceRepository.getById(result.getKey(), eventId))
            .withText(additionalServiceTextRepository.findAllByAdditionalServiceId(result.getKey()))
            .withZoneId(event.getZoneId())
            .build();
    }

    /**
     * This method has been modified to use the new Result<T> mechanism.
     * It will be replaced by {@link #insertCategory(Event, TicketCategoryModification, String)} in the next releases
     */
    public void insertCategory(int eventId, TicketCategoryModification tcm, String username) {
        final Event event = eventRepository.findById(eventId);
        Result<Integer> result = insertCategory(event, tcm, username);
        failIfError(result);
    }

    public Result<Integer> insertCategory(Event event, TicketCategoryModification tcm, String username) {
        return optionally(() -> {
            checkOwnership(event, username, event.getOrganizationId());
            return true;
        }).map(b -> {
            int eventId = event.getId();
            int sum = ticketCategoryRepository.getTicketAllocation(eventId);
            int notAllocated = ticketRepository.countNotAllocatedFreeAndReleasedTicket(eventId);
            int requestedTickets = tcm.isBounded() ? tcm.getMaxTickets() : 1;
            return new Result.Builder<Integer>()
                .checkPrecondition(() -> sum + requestedTickets <= eventRepository.countExistingTickets(eventId), ErrorCode.CategoryError.NOT_ENOUGH_SEATS)
                .checkPrecondition(() -> requestedTickets <= notAllocated, ErrorCode.CategoryError.ALL_TICKETS_ASSIGNED)
                .checkPrecondition(() -> tcm.getExpiration().toZonedDateTime(event.getZoneId()).isBefore(event.getEnd()), ErrorCode.CategoryError.EXPIRATION_AFTER_EVENT_END)
                .build(() -> insertCategory(tcm, event));
        }).orElseGet(() -> Result.error(ErrorCode.EventError.ACCESS_DENIED));
    }

    /**
     * This method has been modified to use the new Result<T> mechanism.
     * It will be replaced by {@link #updateCategory(int, Event, TicketCategoryModification, String)} in the next releases
     */
    public void updateCategory(int categoryId, int eventId, TicketCategoryModification tcm, String username) {
        final Event event = eventRepository.findById(eventId);
        checkOwnership(event, username, event.getOrganizationId());
        Result<TicketCategory> result = updateCategory(categoryId, event, tcm, username);
        failIfError(result);
    }

    private <T> void failIfError(Result<T> result) {
        if(!result.isSuccess()) {
            Optional<ErrorCode> firstError = result.getErrors().stream().findFirst();
            if(firstError.isPresent()) {
                throw new IllegalArgumentException(firstError.get().getDescription());
            }
            throw new IllegalArgumentException("unknown error");
        }
    }

    Result<TicketCategory> updateCategory(int categoryId, Event event, TicketCategoryModification tcm,
                                          String username, boolean resetTicketsToFree) {
        checkOwnership(event, username, event.getOrganizationId());
        int eventId = event.getId();
        return Optional.of(ticketCategoryRepository.getById(categoryId)).filter(tc -> tc.getId() == categoryId)
            .map(existing -> new Result.Builder<TicketCategory>()
                    .checkPrecondition(() -> tcm.getExpiration().toZonedDateTime(event.getZoneId()).isBefore(event.getEnd()), ErrorCode.CategoryError.EXPIRATION_AFTER_EVENT_END)
                    .checkPrecondition(() -> !existing.isBounded() || tcm.getMaxTickets() - existing.getMaxTickets() + ticketRepository.countAllocatedTicketsForEvent(eventId) <= eventRepository.countExistingTickets(eventId), ErrorCode.CategoryError.NOT_ENOUGH_SEATS)
                    .checkPrecondition(() -> tcm.isTokenGenerationRequested() == existing.isAccessRestricted() || ticketRepository.countConfirmedAndPendingTickets(eventId, categoryId) == 0, ErrorCode.custom("", "cannot update category: there are tickets already sold."))
                    .checkPrecondition(() -> tcm.isBounded() == existing.isBounded() || ticketRepository.countPendingOrReleasedForCategory(eventId, existing.getId()) == 0, ErrorCode.custom("", "It is not safe to change allocation strategy right now because there are pending reservations."))
                    .checkPrecondition(() -> !existing.isAccessRestricted() || tcm.isBounded() == existing.isAccessRestricted(), ErrorCode.custom("", "Dynamic allocation is not compatible with restricted access"))
                    .checkPrecondition(() -> {
                        // see https://github.com/exteso/alf.io/issues/335
                        // handle the case when the user try to shrink a category with tokens that are already sent
                        // we should fail if there are not enough free token left
                        int addedTicket = tcm.getMaxTickets() - existing.getMaxTickets();
                        return addedTicket >= 0 ||
                            !existing.isAccessRestricted() ||
                            specialPriceRepository.countNotSentToken(categoryId) >= Math.abs(addedTicket);
                    }, ErrorCode.CategoryError.NOT_ENOUGH_FREE_TOKEN_FOR_SHRINK)
                    .checkPrecondition(() -> {
                        if(tcm.isBounded() && !existing.isBounded()) {
                            int newSize = tcm.getMaxTickets();
                            int confirmed = ticketRepository.countConfirmedForCategory(eventId, existing.getId());
                            return newSize >= confirmed;
                        } else {
                            return true;
                        }
                    }, ErrorCode.custom("", "Not enough tickets"))
                    .build(() -> {
                        updateCategory(tcm, event.isFreeOfCharge(), event.getZoneId(), event, resetTicketsToFree);
                        return ticketCategoryRepository.getByIdAndActive(categoryId, eventId);
                    })
            )
            .orElseGet(() -> Result.error(ErrorCode.CategoryError.NOT_FOUND));
    }

    Result<TicketCategory> updateCategory(int categoryId, Event event, TicketCategoryModification tcm, String username) {
        return updateCategory(categoryId, event, tcm, username, false);
    }

    void fixOutOfRangeCategories(EventModification em, String username, ZoneId zoneId, ZonedDateTime end) {
        EventAndOrganizationId event = getEventAndOrganizationId(em.getShortName(), username);
        ticketCategoryRepository.findAllTicketCategories(event.getId()).stream()
            .map(tc -> Triple.of(tc, tc.getInception(zoneId), tc.getExpiration(zoneId)))
            .filter(t -> t.getRight().isAfter(end))
            .forEach(t -> fixTicketCategoryDates(end, t.getLeft(), t.getMiddle(), t.getRight()));
    }

    private void fixTicketCategoryDates(ZonedDateTime end, TicketCategory tc, ZonedDateTime inception, ZonedDateTime expiration) {
        final ZonedDateTime newExpiration = ObjectUtils.min(end, expiration);
        Objects.requireNonNull(newExpiration);
        Validate.isTrue(inception.isBefore(newExpiration), format("Cannot fix dates for category \"%s\" (id: %d), try updating that category first.", tc.getName(), tc.getId()));
        ticketCategoryRepository.fixDates(tc.getId(), inception, newExpiration);
    }

    public void reallocateTickets(int srcCategoryId, int targetCategoryId, int eventId) {
        EventAndOrganizationId event = eventRepository.findEventAndOrganizationIdById(eventId);
        reallocateTickets(ticketCategoryRepository.findStatisticWithId(srcCategoryId, eventId), Optional.of(ticketCategoryRepository.getByIdAndActive(targetCategoryId, event.getId())), event);
    }

    void reallocateTickets(TicketCategoryStatisticView src, Optional<TicketCategory> target, EventAndOrganizationId event) {
        int notSoldTickets = src.getNotSoldTicketsCount();
        if(notSoldTickets == 0) {
            log.debug("since all the ticket have been sold, ticket moving is not needed anymore.");
            return;
        }
        List<Integer> lockedTickets = ticketRepository.selectTicketInCategoryForUpdate(event.getId(), src.getId(), notSoldTickets, singletonList(TicketStatus.FREE.name()));
        int locked = lockedTickets.size();
        if(locked != notSoldTickets) {
            throw new IllegalStateException(String.format("Expected %d free tickets, got %d.", notSoldTickets, locked));
        }
        ticketCategoryRepository.updateSeatsAvailability(src.getId(), src.getSoldTicketsCount());
        if(target.isPresent()) {
            TicketCategory targetCategory = target.get();
            ticketCategoryRepository.updateSeatsAvailability(targetCategory.getId(), targetCategory.getMaxTickets() + locked);
            ticketRepository.moveToAnotherCategory(lockedTickets, targetCategory.getId(), targetCategory.getSrcPriceCts());
            if(targetCategory.isAccessRestricted()) {
                insertTokens(targetCategory, locked);
            } else {
                ticketRepository.resetTickets(lockedTickets);
            }
        } else {
            int result = ticketRepository.unbindTicketsFromCategory(event.getId(), src.getId(), lockedTickets);
            Validate.isTrue(result == locked, String.format("Expected %d modified tickets, got %d.", locked, result));
            ticketRepository.resetTickets(lockedTickets);
        }
        specialPriceRepository.cancelExpiredTokens(src.getId());
    }

    public void unbindTickets(String eventName, int categoryId, String username) {
        EventAndOrganizationId event = getEventAndOrganizationId(eventName, username);
        Validate.isTrue(ticketCategoryRepository.countUnboundedCategoriesByEventId(event.getId()) > 0, "cannot unbind tickets: there aren't any unbounded categories");
        TicketCategoryStatisticView ticketCategory = ticketCategoryRepository.findStatisticWithId(categoryId, event.getId());
        Validate.isTrue(ticketCategory.isBounded(), "cannot unbind tickets from an unbounded category!");
        reallocateTickets(ticketCategory, Optional.empty(), event);
    }

    MapSqlParameterSource[] prepareTicketsBulkInsertParameters(ZonedDateTime creation,
                                                               Event event, int requestedTickets, TicketStatus ticketStatus) {

        //FIXME: the date should be inserted as ZonedDateTime !
        Date creationDate = Date.from(creation.toInstant());

        List<TicketCategory> categories = ticketCategoryRepository.findAllTicketCategories(event.getId());
        Stream<MapSqlParameterSource> boundedTickets = categories.stream()
                .filter(IS_CATEGORY_BOUNDED)
                .flatMap(tc -> generateTicketsForCategory(tc, event, creationDate, 0));
        int generatedTickets = categories.stream()
                .filter(IS_CATEGORY_BOUNDED)
                .mapToInt(TicketCategory::getMaxTickets)
                .sum();
        if(generatedTickets >= requestedTickets) {
            return boundedTickets.toArray(MapSqlParameterSource[]::new);
        }

        return Stream.concat(boundedTickets, generateEmptyTickets(event, creationDate, requestedTickets - generatedTickets, ticketStatus)).toArray(MapSqlParameterSource[]::new);
    }

    private Stream<MapSqlParameterSource> generateTicketsForCategory(TicketCategory tc,
                                                                     Event event,
                                                                     Date creationDate,
                                                                     int existing) {
        Optional<TicketCategory> filteredTC = Optional.of(tc).filter(TicketCategory::isBounded);
        int missingTickets = filteredTC.map(c -> Math.abs(c.getMaxTickets() - existing)).orElseGet(() -> eventRepository.countExistingTickets(event.getId()) - existing);
        return generateStreamForTicketCreation(missingTickets)
                    .map(ps -> buildTicketParams(event.getId(), creationDate, filteredTC, tc.getSrcPriceCts(), ps));
    }

    private void createCategoriesForEvent(EventModification em, Event event) {
        boolean freeOfCharge = em.isFreeOfCharge();
        ZoneId zoneId = TimeZone.getTimeZone(event.getTimeZone()).toZoneId();
        int eventId = event.getId();

        int requestedSeats = em.getTicketCategories().stream()
                .filter(TicketCategoryModification::isBounded)
                .mapToInt(TicketCategoryModification::getMaxTickets)
                .sum();
        Validate.notNull(em.getAvailableSeats(), "Available Seats cannot be null");
        int notAssignedTickets = em.getAvailableSeats() - requestedSeats;
        Validate.isTrue(notAssignedTickets >= 0, "Total categories' seats cannot be more than the actual event seats");
        Validate.isTrue(notAssignedTickets > 0 || em.getTicketCategories().stream().allMatch(TicketCategoryModification::isBounded), "Cannot add an unbounded category if there aren't any free tickets");

        em.getTicketCategories().forEach(tc -> {
            final int price = evaluatePrice(tc.getPrice(), freeOfCharge, event.getCurrency());
            final int maxTickets = tc.isBounded() ? tc.getMaxTickets() : 0;
            final AffectedRowCountAndKey<Integer> category = ticketCategoryRepository.insert(tc.getInception().toZonedDateTime(zoneId),
                tc.getExpiration().toZonedDateTime(zoneId), tc.getName(), maxTickets, tc.isTokenGenerationRequested(), eventId, tc.isBounded(), price, StringUtils.trimToNull(tc.getCode()),
                atZone(tc.getValidCheckInFrom(), zoneId), atZone(tc.getValidCheckInTo(), zoneId),
                atZone(tc.getTicketValidityStart(), zoneId), atZone(tc.getTicketValidityEnd(), zoneId), tc.getOrdinal(), Optional.ofNullable(tc.getTicketCheckInStrategy()).orElse(ONCE_PER_EVENT),
                Objects.requireNonNullElseGet(tc.getMetadata(), AlfioMetadata::empty));

            insertOrUpdateTicketCategoryDescription(category.getKey(), tc, event);

            if (tc.isTokenGenerationRequested()) {
                final TicketCategory ticketCategory = ticketCategoryRepository.getByIdAndActive(category.getKey(), event.getId());
                specialPriceRepository.bulkInsert(ticketCategory, ticketCategory.getMaxTickets());
            }
        });
    }

    private Integer insertCategory(TicketCategoryModification tc, Event event) {
        ZoneId zoneId = event.getZoneId();
        int eventId = event.getId();
        final int price = evaluatePrice(tc.getPrice(), event.isFreeOfCharge(), event.getCurrency());
        final AffectedRowCountAndKey<Integer> category = ticketCategoryRepository.insert(tc.getInception().toZonedDateTime(zoneId),
            tc.getExpiration().toZonedDateTime(zoneId), tc.getName(), tc.isBounded() ? tc.getMaxTickets() : 0, tc.isTokenGenerationRequested(), eventId, tc.isBounded(), price, StringUtils.trimToNull(tc.getCode()),
            atZone(tc.getValidCheckInFrom(), zoneId),
            atZone(tc.getValidCheckInTo(), zoneId),
            atZone(tc.getTicketValidityStart(), zoneId),
            atZone(tc.getTicketValidityEnd(), zoneId), tc.getOrdinal(),
            Objects.requireNonNullElse(tc.getTicketCheckInStrategy(), ONCE_PER_EVENT),
            Objects.requireNonNullElseGet(tc.getMetadata(), AlfioMetadata::empty));
        TicketCategory ticketCategory = ticketCategoryRepository.getByIdAndActive(category.getKey(), eventId);
        if(tc.isBounded()) {
            List<Integer> lockedTickets = ticketRepository.selectNotAllocatedTicketsForUpdate(eventId, ticketCategory.getMaxTickets(), asList(TicketStatus.FREE.name(), TicketStatus.RELEASED.name()));
            ticketRepository.bulkTicketUpdate(lockedTickets, ticketCategory);
            if(tc.isTokenGenerationRequested()) {
                insertTokens(ticketCategory);
                ticketRepository.revertToFree(eventId, ticketCategory.getId(), lockedTickets);
            } else {
                ticketRepository.resetTickets(lockedTickets);//reset to RELEASED
            }
        }

        insertOrUpdateTicketCategoryDescription(category.getKey(), tc, event);
        saveBadgeColorConfiguration(tc.getBadgeColor(), event, category.getKey());
        return category.getKey();
    }

    void saveBadgeColorConfiguration(String badgeColor, Event event, Integer categoryId) {
        if(StringUtils.isNotBlank(badgeColor)) {
            var chosenColor = badgeColor.toLowerCase();
            var colorConfiguration = CheckInManager.getOutputColorConfiguration(event, configurationManager);
            boolean existingConfiguration = colorConfiguration != null;
            if(!existingConfiguration) {
                colorConfiguration = new CheckInOutputColorConfiguration("success", List.of(new ColorConfiguration(chosenColor, List.of(categoryId))));
            } else {
                var configurationWithoutCategory = colorConfiguration.getConfigurations().stream()
                    .map(cc -> new ColorConfiguration(cc.getColorName(), cc.getCategories().stream().filter(c -> !c.equals(categoryId)).collect(toUnmodifiableList())))
                    .filter(cc -> !cc.getCategories().isEmpty())
                    .collect(toList());
                boolean colorExists = configurationWithoutCategory.stream().anyMatch(cc -> cc.getColorName().equals(chosenColor));
                if(colorExists) {
                    colorConfiguration = new CheckInOutputColorConfiguration(colorConfiguration.getDefaultColorName(), configurationWithoutCategory.stream().map(cc -> {
                        if(cc.getColorName().equals(chosenColor)) {
                            var newList = new ArrayList<>(cc.getCategories());
                            newList.add(categoryId);
                            return new ColorConfiguration(chosenColor, newList);
                        }
                        return cc;
                    }).collect(toUnmodifiableList()));
                } else {
                    var newList = new ArrayList<>(configurationWithoutCategory);
                    newList.add(new ColorConfiguration(chosenColor, List.of(categoryId)));
                    colorConfiguration = new CheckInOutputColorConfiguration(colorConfiguration.getDefaultColorName(), newList);
                }
            }
            if(existingConfiguration) {
                configurationRepository.updateEventLevel(event.getId(), event.getOrganizationId(), CHECK_IN_COLOR_CONFIGURATION.name(), Json.toJson(colorConfiguration));
            } else {
                configurationRepository.insertEventLevel(event.getOrganizationId(), event.getId(), CHECK_IN_COLOR_CONFIGURATION.name(), Json.toJson(colorConfiguration), null);
            }

        }
    }

    private void insertTokens(TicketCategory ticketCategory) {
        insertTokens(ticketCategory, ticketCategory.getMaxTickets());
    }

    private void insertTokens(TicketCategory ticketCategory, int requiredTokens) {
        specialPriceRepository.bulkInsert(ticketCategory, requiredTokens);
    }

    private void insertOrUpdateTicketCategoryDescription(int tcId, TicketCategoryModification tc, Event event) {
        ticketCategoryDescriptionRepository.delete(tcId);

        Set<String> eventLang = ContentLanguage.findAllFor(event.getLocales()).stream().map(ContentLanguage::getLanguage).collect(Collectors.toSet());

        Optional.ofNullable(tc.getDescription()).ifPresent(descriptions -> descriptions.forEach((locale, desc) -> {
            if (eventLang.contains(locale)) {
                ticketCategoryDescriptionRepository.insert(tcId, locale, desc);
            }
        }));
    }

    private void updateCategory(TicketCategoryModification tc,
                                boolean freeOfCharge,
                                ZoneId zoneId,
                                Event event,
                                boolean resetTicketsToFree) {

        int eventId = event.getId();
        final int price = evaluatePrice(tc.getPrice(), freeOfCharge, event.getCurrency());
        TicketCategory original = ticketCategoryRepository.getByIdAndActive(tc.getId(), eventId);
        ticketCategoryRepository.update(tc.getId(), tc.getName(), tc.getInception().toZonedDateTime(zoneId),
                tc.getExpiration().toZonedDateTime(zoneId), tc.getMaxTickets(), tc.isTokenGenerationRequested(), price, StringUtils.trimToNull(tc.getCode()),
                atZone(tc.getValidCheckInFrom(), zoneId),
                atZone(tc.getValidCheckInTo(), zoneId),
                atZone(tc.getTicketValidityStart(), zoneId),
                atZone(tc.getTicketValidityEnd(), zoneId),
                Optional.ofNullable(tc.getTicketCheckInStrategy()).orElse(ONCE_PER_EVENT));
        TicketCategory updated = ticketCategoryRepository.getByIdAndActive(tc.getId(), eventId);
        int addedTickets = 0;
        if(original.isBounded() ^ tc.isBounded()) {
            handleTicketAllocationStrategyChange(event, original, tc);
        } else {
            addedTickets = updated.getMaxTickets() - original.getMaxTickets();
            handleTicketNumberModification(event, updated, addedTickets, resetTicketsToFree);
        }
        handleTokenModification(original, updated, addedTickets);
        handlePriceChange(event, original, updated);

        insertOrUpdateTicketCategoryDescription(tc.getId(), tc, event);

        //
        saveBadgeColorConfiguration(tc.getBadgeColor(), event, tc.getId());

        auditingRepository.insertUpdateTicketInCategoryId(tc.getId());

    }

    private void handleTicketAllocationStrategyChange(EventAndOrganizationId event, TicketCategory original, TicketCategoryModification updated) {
        if(updated.isBounded()) {
            //the ticket allocation strategy has been changed to "bounded",
            //therefore we have to link the tickets which have not yet been acquired to this category
            int eventId = event.getId();
            int newSize = updated.getMaxTickets();
            int confirmed = ticketRepository.countConfirmedForCategory(eventId, original.getId());
            int addedTickets = newSize - confirmed;
            List<Integer> ids = ticketRepository.selectNotAllocatedTicketsForUpdate(eventId, addedTickets, singletonList(TicketStatus.FREE.name()));
            Validate.isTrue(addedTickets >= 0, "Cannot reduce capacity to "+newSize+". Minimum size allowed is "+confirmed);
            Validate.isTrue(ids.size() >= addedTickets, "not enough tickets");
            Validate.isTrue(ids.isEmpty() || ticketRepository.moveToAnotherCategory(ids, original.getId(), MonetaryUtil.unitToCents(updated.getPrice(), original.getCurrencyCode())) == ids.size(), "not enough tickets");
        } else {
            reallocateTickets(ticketCategoryRepository.findStatisticWithId(original.getId(), event.getId()), Optional.empty(), event);
        }
        ticketCategoryRepository.updateBoundedFlag(original.getId(), updated.isBounded());
    }

    void handlePriceChange(EventAndOrganizationId event, TicketCategory original, TicketCategory updated) {
        if(original.getSrcPriceCts() == updated.getSrcPriceCts() || !original.isBounded()) {
            return;
        }
        final List<Integer> ids = ticketRepository.selectTicketInCategoryForUpdate(event.getId(), updated.getId(), updated.getMaxTickets(), singletonList(TicketStatus.FREE.name()));
        if(ids.size() < updated.getMaxTickets()) {
            throw new IllegalStateException("Tickets have already been sold (or are in the process of being sold) for this category. Therefore price update is not allowed.");
        }
        //there's no need to calculate final price, vat etc, since these values will be updated at the time of reservation
        ticketRepository.updateTicketPrice(updated.getId(), event.getId(), updated.getSrcPriceCts(), 0, 0, 0, original.getCurrencyCode());
    }

    void handleTokenModification(TicketCategory original, TicketCategory updated, int addedTickets) {
        if(original.isAccessRestricted() ^ updated.isAccessRestricted()) {
            if(updated.isAccessRestricted()) {
                specialPriceRepository.bulkInsert(updated, updated.getMaxTickets());
            } else {
                specialPriceRepository.cancelExpiredTokens(updated.getId());
            }
        } else if(updated.isAccessRestricted() && addedTickets != 0) {
            if(addedTickets > 0) {
                specialPriceRepository.bulkInsert(updated, addedTickets);
            } else {
                int absDifference = Math.abs(addedTickets);
                final List<Integer> ids = specialPriceRepository.lockNotSentTokens(updated.getId(), absDifference);
                Validate.isTrue(ids.size() - absDifference == 0, "not enough tokens");
                specialPriceRepository.cancelTokens(ids);
            }
        }

    }

    void handleTicketNumberModification(Event event, TicketCategory updated, int addedTickets, boolean resetToFree) {
        if(addedTickets == 0) {
            log.debug("ticket handling not required since the number of ticket wasn't modified");
            return;
        }

        log.debug("modification detected in ticket number. The difference is: {}", addedTickets);

        if(addedTickets > 0) {
            //the updated category contains more tickets than the older one
            List<Integer> lockedTickets = ticketRepository.selectNotAllocatedTicketsForUpdate(event.getId(), addedTickets, asList(TicketStatus.FREE.name(), TicketStatus.RELEASED.name()));
            Validate.isTrue(addedTickets == lockedTickets.size(), "Cannot add %d tickets. There are only %d free tickets.", addedTickets, lockedTickets.size());
            ticketRepository.bulkTicketUpdate(lockedTickets, updated);
            if(updated.isAccessRestricted()) {
                //since the updated category is not public, the tickets shouldn't be distributed to waiting people.
                ticketRepository.revertToFree(event.getId(), updated.getId(), lockedTickets);
            } else if(!resetToFree) {
                ticketRepository.resetTickets(lockedTickets);
            }

        } else {
            int absDifference = Math.abs(addedTickets);
            final List<Integer> ids = ticketRepository.lockTicketsToInvalidate(event.getId(), updated.getId(), absDifference);
            int actualDifference = ids.size();
            if(actualDifference < absDifference) {
                throw new IllegalStateException("Cannot invalidate "+absDifference+" tickets. There are only "+actualDifference+" free tickets");
            }
            ticketRepository.invalidateTickets(ids);
            final MapSqlParameterSource[] params = generateEmptyTickets(event, Date.from(event.now(clockProvider).toInstant()), absDifference, TicketStatus.RELEASED).toArray(MapSqlParameterSource[]::new);
            ticketRepository.bulkTicketInitialization(params);
        }
    }

    private void createAllTicketsForEvent(Event event, EventModification em) {
        Validate.notNull(em.getAvailableSeats());
        final MapSqlParameterSource[] params = prepareTicketsBulkInsertParameters(event.now(clockProvider), event, em.getAvailableSeats(), TicketStatus.FREE);
        ticketRepository.bulkTicketInitialization(params);
    }

    private int insertEvent(EventModification em) {
        Validate.notNull(em.getAvailableSeats());
        validatePaymentProxies(em.getAllowedPaymentProxies(), em.getOrganizationId());
        String paymentProxies = collectPaymentProxies(em);
        BigDecimal vat = em.isFreeOfCharge() ? BigDecimal.ZERO : em.getVatPercentage();
        String privateKey = UUID.randomUUID().toString();
        ZoneId zoneId = ZoneId.of(em.getZoneId());
        String currentVersion = flyway.info().current().getVersion().getVersion();
        return eventRepository.insert(em.getShortName(), em.getFormat(), em.getDisplayName(), em.getWebsiteUrl(), em.getExternalUrl(), em.getTermsAndConditionsUrl(),
            em.getPrivacyPolicyUrl(), em.getImageUrl(), em.getFileBlobId(), em.getLocation(), em.getLatitude(), em.getLongitude(), em.getBegin().toZonedDateTime(zoneId),
            em.getEnd().toZonedDateTime(zoneId), em.getZoneId(), em.getCurrency(), em.getAvailableSeats(), em.isVatIncluded(),
            vat, paymentProxies, privateKey, em.getOrganizationId(), em.getLocales(), em.getVatStatus(), em.getPriceInCents(), currentVersion, Event.Status.DRAFT, em.getMetadata()).getKey();
    }

    private String collectPaymentProxies(EventModification em) {
        return em.getAllowedPaymentProxies()
                .stream()
                .map(PaymentProxy::name)
                .distinct()
                .collect(joining(","));
    }

    public TicketCategory getTicketCategoryById(int id, int eventId) {
        return ticketCategoryRepository.getByIdAndActive(id, eventId);
    }

    public AdditionalService getAdditionalServiceById(int id, int eventId) {
        return additionalServiceRepository.getById(id, eventId);
    }

    public boolean toggleTicketLocking(String eventName, int categoryId, int ticketId, String username) {
        EventAndOrganizationId event = getEventAndOrganizationId(eventName, username);
        checkOwnership(event, username, event.getOrganizationId());
        var existingCategory = ticketCategoryRepository.findAllTicketCategories(event.getId()).stream().filter(tc -> tc.getId() == categoryId).findFirst();
        if(existingCategory.isPresent()) {
            Ticket ticket = ticketRepository.findById(ticketId, categoryId);
            Validate.isTrue(ticketRepository.toggleTicketLocking(ticketId, categoryId, !ticket.getLockedAssignment()) == 1, "unwanted result from ticket locking");
            return true;
        }
        throw new IllegalArgumentException("Invalid category");
    }

    public void addPromoCode(String promoCode,
                             Integer eventId,
                             Integer organizationId,
                             ZonedDateTime start,
                             ZonedDateTime end,
                             int discountAmount,
                             DiscountType discountType,
                             List<Integer> categoriesId,
                             Integer maxUsage,
                             String description,
                             String emailReference,
                             PromoCodeDiscount.CodeType codeType,
                             Integer hiddenCategoryId ) {
        addPromoCode(promoCode, eventId, organizationId, start, end, discountAmount, discountType, categoriesId, maxUsage, description,emailReference, codeType, hiddenCategoryId, null);
    }

    public void addPromoCode(String promoCode,
                             Integer eventId,
                             Integer organizationId,
                             ZonedDateTime start,
                             ZonedDateTime end,
                             int discountAmount,
                             DiscountType discountType,
                             List<Integer> categoriesId,
                             Integer maxUsage,
                             String description,
                             String emailReference,
                             PromoCodeDiscount.CodeType codeType,
                             Integer hiddenCategoryId,
                             AlfioMetadata metadata) {

        Validate.isTrue(promoCode.length() >= 7, "min length is 7 chars");
        Validate.isTrue((eventId != null && organizationId == null) || (eventId == null && organizationId != null), "eventId or organizationId must be not null");
        Validate.isTrue(StringUtils.length(description) < 1025, "Description can be maximum 1024 chars");
        Validate.isTrue(StringUtils.length(emailReference) < 257, "Description can be maximum 256 chars");

        if(maxUsage != null) {
            Validate.isTrue(maxUsage > 0, "Invalid max usage");
        }
        if(DiscountType.PERCENTAGE == discountType) {
            Validate.inclusiveBetween(0, 100, discountAmount, "percentage discount must be between 0 and 100");
        }
        if(DiscountType.FIXED_AMOUNT == discountType || DiscountType.FIXED_AMOUNT_RESERVATION == discountType) {
            Validate.isTrue(discountAmount >= 0, "fixed discount amount cannot be less than zero");
        }

        if(PromoCodeDiscount.CodeType.ACCESS == codeType) {
            Validate.isTrue(hiddenCategoryId != null, "Hidden category is required");
        }

        //
        categoriesId = Optional.ofNullable(categoriesId).orElse(Collections.emptyList()).stream().filter(Objects::nonNull).collect(toList());
        //

        if (organizationId == null) {
            organizationId = eventRepository.findOrganizationIdByEventId(eventId);
        }

        if(codeType == PromoCodeDiscount.CodeType.ACCESS) {
            discountType = DiscountType.NONE;
        }

        if (metadata != null) {
            promoCodeRepository.addTaggedPromoCode(promoCode, eventId, organizationId, start, end, discountAmount, discountType, Json.GSON.toJson(categoriesId), maxUsage, description, emailReference, codeType, hiddenCategoryId, metadata);
        } else {
            promoCodeRepository.addPromoCode(promoCode, eventId, organizationId, start, end, discountAmount, discountType, Json.GSON.toJson(categoriesId), maxUsage, description, emailReference, codeType, hiddenCategoryId);
        }
    }
    
    public void deletePromoCode(int promoCodeId) {
        promoCodeRepository.deletePromoCode(promoCodeId);
    }

    public void updatePromoCode(int promoCodeId, ZonedDateTime start, ZonedDateTime end, Integer maxUsage, List<Integer> categories, String description, String emailReference, Integer hiddenCategoryId) {
        Validate.isTrue(StringUtils.length(description) < 1025, "Description can be maximum 1024 chars");
        Validate.isTrue(StringUtils.length(emailReference) < 257, "Description can be maximum 256 chars");
        String categoriesJson = CollectionUtils.isEmpty(categories) ? null : Json.toJson(categories);

        promoCodeRepository.updateEventPromoCode(promoCodeId, start, end, maxUsage, categoriesJson, description, emailReference, hiddenCategoryId);
    }

    public void updatePromoCodeWithMetaData(int promoCodeId, ZonedDateTime start, ZonedDateTime end, Integer maxUsage, List<Integer> categories, String description, String emailReference, Integer hiddenCategoryId, AlfioMetadata alfioMetadata) {
        Validate.isTrue(StringUtils.length(description) < 1025, "Description can be maximum 1024 chars");
        Validate.isTrue(StringUtils.length(emailReference) < 257, "Description can be maximum 256 chars");
        String categoriesJson = CollectionUtils.isEmpty(categories) ? null : Json.toJson(categories);

        promoCodeRepository.updateEventPromoCodeWithMetadata(promoCodeId, start, end, maxUsage, categoriesJson, description, emailReference, hiddenCategoryId, alfioMetadata);
    }
    
    public List<PromoCodeDiscountWithFormattedTimeAndAmount> findPromoCodesInEvent(int eventId) {
        var event = eventRepository.findById(eventId);
        return promoCodeRepository.findAllInEvent(eventId).stream().map(p -> new PromoCodeDiscountWithFormattedTimeAndAmount(p, event.getZoneId(), event.getCurrency())).collect(toList());
    }

    public List<PromoCodeDiscountWithFormattedTimeAndAmount> findPromoCodesInOrganization(int organizationId) {
        ZoneId zoneId = ZoneId.systemDefault();
        return promoCodeRepository.findAllInOrganization(organizationId).stream().map(p -> new PromoCodeDiscountWithFormattedTimeAndAmount(p, zoneId, null)).collect(toList());
    }

    public String getEventUrl(Event event) {
        var baseUrl = configurationManager.getFor(ConfigurationKeys.BASE_URL, ConfigurationLevel.event(event)).getRequiredValue();
        return StringUtils.removeEnd(baseUrl, "/") + "/event/" + event.getShortName() + "/";
    }

    public List<TicketWithReservationAndTransaction> findAllConfirmedTicketsForCSV(String eventName, String username) {
        EventAndOrganizationId event = getEventAndOrganizationId(eventName, username);
        checkOwnership(event, username, event.getOrganizationId());
        return ticketRepository.findAllConfirmedForCSV(event.getId());
    }

    public List<Event> getPublishedEvents() {
        return getActiveEventsStream().filter(e -> e.getStatus() == Event.Status.PUBLIC).collect(toList());
    }

    public List<Event> getActiveEvents() {
        return getActiveEventsStream().collect(toList());
    }

    private Stream<Event> getActiveEventsStream() {
        return eventRepository.findAll().stream()
            .filter(e -> e.getEnd().truncatedTo(ChronoUnit.DAYS).plusDays(1).isAfter(ZonedDateTime.now(clockProvider.withZone(e.getZoneId())).truncatedTo(ChronoUnit.DAYS)));
    }

    public Function<Ticket, Boolean> checkTicketCancellationPrerequisites() {
        return CategoryEvaluator.ticketCancellationAvailabilityChecker(ticketCategoryRepository);
    }

    void resetReleasedTickets(EventAndOrganizationId event) {
        int reverted = ticketRepository.revertToFree(event.getId());
        if(reverted > 0) {
            log.debug("Reverted {} tickets to FREE for event {}", reverted, event.getId());
        }
    }

    public void updateTicketFieldDescriptions(Map<String, TicketFieldDescriptionModification> descriptions) {
        descriptions.forEach((locale, value) -> {
            String description = Json.GSON.toJson(value.getDescription());
            if(0 == ticketFieldRepository.updateDescription(value.getTicketFieldConfigurationId(), locale, description)) {
                ticketFieldRepository.insertDescription(value.getTicketFieldConfigurationId(), locale, description);
            }
        });
    }
    
	public void addAdditionalField(EventAndOrganizationId event, AdditionalField field) {
        if (field.isUseDefinedOrder()) {
            insertAdditionalField(event, field, field.getOrder());
        } else {
            Integer order = ticketFieldRepository.findMaxOrderValue(event.getId());
            insertAdditionalField(event, field, order == null ? 0 : order + 1);
        }
	}
	
	public void deleteAdditionalField(int ticketFieldConfigurationId) {
		ticketFieldRepository.deleteValues(ticketFieldConfigurationId);
		ticketFieldRepository.deleteDescription(ticketFieldConfigurationId);
		ticketFieldRepository.deleteField(ticketFieldConfigurationId);
	}
	
	public void swapAdditionalFieldPosition(int eventId, int id1, int id2) {
		TicketFieldConfiguration field1 = ticketFieldRepository.findById(id1);
		TicketFieldConfiguration field2 = ticketFieldRepository.findById(id2);
		Assert.isTrue(eventId == field1.getEventId(), "eventId does not match field1.eventId");
		Assert.isTrue(eventId == field2.getEventId(), "eventId does not match field2.eventId");
		ticketFieldRepository.updateFieldOrder(id1, field2.getOrder());
		ticketFieldRepository.updateFieldOrder(id2, field1.getOrder());
	}

	public void setAdditionalFieldPosition(int eventId, int id, int newPosition) {
        TicketFieldConfiguration field = ticketFieldRepository.findById(id);
        Assert.isTrue(eventId == field.getEventId(), "eventId does not match field.eventId");
        ticketFieldRepository.updateFieldOrder(id, newPosition);
    }
	
	public void deleteEvent(int eventId, String username) {
		final Event event = eventRepository.findById(eventId);
		checkOwnership(event, username, event.getOrganizationId());
        eventDeleterRepository.deleteAllForEvent(eventId);
    }

    public Optional<TicketCategory> getOptionalByIdAndActive(int ticketCategoryId, int eventId) {
        return ticketCategoryRepository.getOptionalByIdAndActive(ticketCategoryId, eventId);
    }

    public void deleteCategory(String eventName, int categoryId, String username) {
        var optionalEvent = getOptionalEventAndOrganizationIdByName(eventName, username);
        if(optionalEvent.isEmpty()) {
            throw new IllegalArgumentException("Event not found");
        }
        int eventId = optionalEvent.get().getId();
        var optionalCategory = getOptionalByIdAndActive(categoryId, eventId);
        if(optionalCategory.isEmpty()) {
            throw new IllegalArgumentException("Category not found");
        }
        var category = optionalCategory.get();
        int result = ticketCategoryRepository.deleteCategoryIfEmpty(category.getId());
        if(result != 1) {
            log.debug("cannot delete category. Expected result 1, got {}", result);
            throw new IllegalStateException("Cannot delete category");
        }
        if(category.isBounded()) {
            int ticketsCount = category.getMaxTickets();
            var ticketIds = ticketRepository.selectTicketInCategoryForUpdate(eventId, categoryId, ticketsCount, List.of(TicketStatus.FREE.name(), TicketStatus.RELEASED.name()));
            Validate.isTrue(ticketIds.size() == ticketsCount, "Error while deleting category. Please ensure that there is no pending reservation.");
            ticketRepository.resetTickets(ticketIds);
            Validate.isTrue(ticketsCount == ticketRepository.unbindTicketsFromCategory(eventId, categoryId, ticketIds), "Cannot remove tickets from category.");
        }
    }

    public void rearrangeCategories(String eventName, List<CategoryOrdinalModification> categories, String username) {
        var optionalEvent = getOptionalEventAndOrganizationIdByName(eventName, username);
        if(optionalEvent.isPresent()) {
            int eventId = optionalEvent.get().getId();
            var parameterSources = categories.stream()
                .map(category -> new MapSqlParameterSource("ordinal", category.getOrdinal())
                    .addValue("id", category.getId())
                    .addValue("eventId", eventId))
                .toArray(MapSqlParameterSource[]::new);
            int[] results = jdbcTemplate.batchUpdate(ticketCategoryRepository.updateOrdinal(), parameterSources);
            Validate.isTrue(IntStream.of(results).sum() == categories.size(), "Unexpected result from update.");
        } else {
            log.warn("unauthorized access to event {}", eventName);
        }
    }

    public Map<Integer, String> getEventNamesByIds(List<Integer> eventIds, Principal principal) {
        if (!UserManager.isAdmin(principal)) {
            throw new IllegalStateException("User must be admin");
        }
        return eventRepository.getEventNamesByIds(eventIds).stream().collect(Collectors.toMap(EventIdShortName::getId, EventIdShortName::getShortName));
    }

    public Map<Integer, String> getEventsNameInOrganization(int orgId, Principal principal) {
        if (!UserManager.isAdmin(principal)) {
            throw new IllegalStateException("User must be admin");
        }
        return eventRepository.getEventsNameInOrganization(orgId).stream().collect(Collectors.toMap(EventIdShortName::getId, EventIdShortName::getShortName));
    }

    public boolean updateMetadata(Event event, AlfioMetadata metadata) {
<<<<<<< HEAD
        var updatedMetadata = extensionManager.handleMetadataUpdate(event, metadata);
        var baseUrl = configurationManager.getFor(ConfigurationKeys.LOCAL_URL_FOR_JITSI_JWT, ConfigurationLevel.organization(event.getOrganizationId())).getValueOrDefault(null);
        HashMap<String, Object> attr = null;
        if (baseUrl!=null && !baseUrl.equals("")){
            attr = new HashMap<String, Object>();
            attr.putAll(metadata.getAttributes());
            attr.put("enableJitsiJWT",true);
        }
        if(updatedMetadata == null) {
            updatedMetadata = metadata;
        }
        if (attr!= null) {
            updatedMetadata = new AlfioMetadata(updatedMetadata.getTags(),updatedMetadata.getOnlineConfiguration(),updatedMetadata.getRequirementsDescriptions(),updatedMetadata.getConditionsToBeAccepted(),attr);
=======
        var updatedMetadata = extensionManager.handleMetadataUpdate(event, organizationRepository.getById(event.getOrganizationId()), metadata);
        if(updatedMetadata != null) {
            eventRepository.updateMetadata(updatedMetadata, event.getId());
>>>>>>> 7e28b7de
        }
        eventRepository.updateMetadata(updatedMetadata, event.getId());
        return true;
    }

    public boolean updateCategoryMetadata(EventAndOrganizationId event, int categoryId, AlfioMetadata metadata) {
        return ticketCategoryRepository.updateMetadata(metadata, event.getId(), categoryId) == 1;
    }

    public AlfioMetadata getMetadataForEvent(EventAndOrganizationId event) {
        return eventRepository.getMetadataForEvent(event.getId());
    }

    public Boolean getEnableVideoStream(EventAndOrganizationId event){
        return !configurationManager.getFor(ConfigurationKeys.LOCAL_RES_FOR_VIDEOSTREAM, ConfigurationLevel.organization(event.getOrganizationId())).getValueOrDefault("").isBlank();
    }

    @SneakyThrows
    private LocalDateTime convertToNewFormat(Path path) {
        BasicFileAttributes attr = Files.readAttributes(path, BasicFileAttributes.class);
        var res = attr.lastModifiedTime();
        if (res == null) {
            res = attr.creationTime();
        }
        return LocalDateTime.ofInstant( res.toInstant(), ZoneId.systemDefault());
//        var splitted = StringUtils.split(path.getFileName().toString().replace(".mp4",""),'_');
//        var dateStr = splitted[splitted.length - 1];
//        TimeZone utc = TimeZone.getTimeZone("UTC");
//        SimpleDateFormat sourceFormat = new SimpleDateFormat("yyyy-MM-dd-HH-mm-ss");
//        sourceFormat.setTimeZone(utc);
//        Date convertedDate = sourceFormat.parse(dateStr);
//        return LocalDateTime.ofInstant(convertedDate.toInstant(),
//            ZoneId.systemDefault());
    }

    @SneakyThrows
    public List<VideoFile> getAvailableVideoList(EventAndOrganizationId event, String eventName) {
        var localRes = StringUtils.split(configurationManager.getFor(ConfigurationKeys.LOCAL_RES_FOR_VIDEOSTREAM, ConfigurationLevel.organization(event.getOrganizationId())).getValueOrDefault(""),'|');
        List<VideoFile> res = new ArrayList<>();
        try {
            try (DirectoryStream<Path> stream = Files.newDirectoryStream(Paths.get(localRes[0].trim()),
                    path -> path.toFile().isFile() && path.toString().toLowerCase().endsWith(".mp4"))
                ){
                stream.forEach(path -> {
                    var item = new VideoFile(
                        localRes[1].trim() + "/" + path.getFileName().toString(),
                        path.getFileName().toString(),
                        "/admin/api/events/"+eventName+"/getVideoStream/"+path.getFileName().toString(),
                        convertToNewFormat(path)

                    );
                    res.add(item); });
             }
        } catch (IOException e) {
            e.printStackTrace();
            throw e;
        }

//        provaccia_2020-06-22-07-44-21.mp4
//        var testData = new VideoFile(Path.of(localRes[1].trim(),));
//        testData.setName("prova");
//        testData.setDate(LocalDateTime.now());
//        testData.setLink(localRes[1].trim());
//        List<VideoFile>res = new ArrayList();
//        res.add(testData);
//        res.sort(VideoFile::compareTo);
        Collections.sort(res);
        Collections.reverse(res);
        return res;
    }

    public String getVideoStreamPath(EventAndOrganizationId event,String fileName){
        return getVideoStreamPathByOrganizationId(event.getOrganizationId(),fileName);
//        var localRes = StringUtils.split(configurationManager.getFor(ConfigurationKeys.LOCAL_RES_FOR_VIDEOSTREAM, ConfigurationLevel.organization(event.getOrganizationId())).getValueOrDefault(""),'|');
//        return localRes[0] + "/" + fileName;
    }

    @SneakyThrows
    public List<VideoFile> getAvailableVideoListByOrganizationId(int organizationId) {
        var localRes = StringUtils.split(configurationManager.getFor(ConfigurationKeys.LOCAL_RES_FOR_VIDEOSTREAM, ConfigurationLevel.organization(organizationId)).getValueOrDefault(""),'|');
        List<VideoFile> res = new ArrayList<>();
        try {
            try (DirectoryStream<Path> stream = Files.newDirectoryStream(Paths.get(localRes[0].trim()),
                path -> path.toFile().isFile() && path.toString().toLowerCase().endsWith(".mp4"))
            ){
                stream.forEach(path -> {
                    var item = new VideoFile(
                        localRes[1].trim() + "/" + path.getFileName().toString(),
                        path.getFileName().toString(),
                        "/admin/api/organization/"+organizationId+"/getVideoStreamByOrganizationId/"+path.getFileName().toString(),
                        convertToNewFormat(path)

                    );
                    res.add(item); });
            }
        } catch (IOException e) {
            e.printStackTrace();
            throw e;
        }

//        provaccia_2020-06-22-07-44-21.mp4
//        var testData = new VideoFile(Path.of(localRes[1].trim(),));
//        testData.setName("prova");
//        testData.setDate(LocalDateTime.now());
//        testData.setLink(localRes[1].trim());
//        List<VideoFile>res = new ArrayList();
//        res.add(testData);
//        res.sort(VideoFile::compareTo);
        Collections.sort(res);
        Collections.reverse(res);
        return res;
    }

    @SneakyThrows
    public Boolean deleteVideo(int organizationId, String fileName) {
        var localRes = StringUtils.split(configurationManager.getFor(ConfigurationKeys.LOCAL_RES_FOR_VIDEOSTREAM, ConfigurationLevel.organization(organizationId)).getValueOrDefault(""),'|');
        var filePath = localRes[0].trim().endsWith("/") ? localRes[0].trim() + fileName : localRes[0].trim() + "/" + fileName;
        Path fileToDeletePath = Paths.get(filePath);
        try {
          return Files.deleteIfExists(fileToDeletePath);
        } catch (IOException e) {
            e.printStackTrace();
            throw e;
        }
    }

    @SneakyThrows
    public String saveVideo(int organizationId, byte[] bytes, String fileName) {
        var localRes = StringUtils.split(configurationManager.getFor(ConfigurationKeys.LOCAL_RES_FOR_VIDEOSTREAM, ConfigurationLevel.organization(organizationId)).getValueOrDefault(""),'|');
        var filePath = localRes[0].trim().endsWith("/") ? localRes[0].trim() + fileName : localRes[0].trim() + "/" + fileName;
        Path fileToSave = Paths.get(filePath);
        Files.write(fileToSave, bytes);
        return "File Saved";
    }

    public String getVideoStreamPathByOrganizationId(int organizationId,String fileName){
        var localRes = StringUtils.split(configurationManager.getFor(ConfigurationKeys.LOCAL_RES_FOR_VIDEOSTREAM, ConfigurationLevel.organization(organizationId)).getValueOrDefault(""),'|');
        return localRes[0] + "/" + fileName;
    }

    public AlfioMetadata getMetadataForCategory(EventAndOrganizationId event, int categoryId) {
        return ticketCategoryRepository.getMetadata(event.getId(), categoryId);
    }
}<|MERGE_RESOLUTION|>--- conflicted
+++ resolved
@@ -1128,8 +1128,8 @@
     }
 
     public boolean updateMetadata(Event event, AlfioMetadata metadata) {
-<<<<<<< HEAD
-        var updatedMetadata = extensionManager.handleMetadataUpdate(event, metadata);
+//<<<<<<< HEAD
+        var updatedMetadata = extensionManager.handleMetadataUpdate(event, organizationRepository.getById(event.getOrganizationId()), metadata);
         var baseUrl = configurationManager.getFor(ConfigurationKeys.LOCAL_URL_FOR_JITSI_JWT, ConfigurationLevel.organization(event.getOrganizationId())).getValueOrDefault(null);
         HashMap<String, Object> attr = null;
         if (baseUrl!=null && !baseUrl.equals("")){
@@ -1142,11 +1142,11 @@
         }
         if (attr!= null) {
             updatedMetadata = new AlfioMetadata(updatedMetadata.getTags(),updatedMetadata.getOnlineConfiguration(),updatedMetadata.getRequirementsDescriptions(),updatedMetadata.getConditionsToBeAccepted(),attr);
-=======
-        var updatedMetadata = extensionManager.handleMetadataUpdate(event, organizationRepository.getById(event.getOrganizationId()), metadata);
-        if(updatedMetadata != null) {
-            eventRepository.updateMetadata(updatedMetadata, event.getId());
->>>>>>> 7e28b7de
+//=======
+//        var updatedMetadata = extensionManager.handleMetadataUpdate(event, organizationRepository.getById(event.getOrganizationId()), metadata);
+//        if(updatedMetadata != null) {
+//            eventRepository.updateMetadata(updatedMetadata, event.getId());
+//>>>>>>> 7e28b7decf8894d981715b92272f4124a4461e09
         }
         eventRepository.updateMetadata(updatedMetadata, event.getId());
         return true;
