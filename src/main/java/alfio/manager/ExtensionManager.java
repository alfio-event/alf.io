/**
 * This file is part of alf.io.
 *
 * alf.io is free software: you can redistribute it and/or modify
 * it under the terms of the GNU General Public License as published by
 * the Free Software Foundation, either version 3 of the License, or
 * (at your option) any later version.
 *
 * alf.io is distributed in the hope that it will be useful,
 * but WITHOUT ANY WARRANTY; without even the implied warranty of
 * MERCHANTABILITY or FITNESS FOR A PARTICULAR PURPOSE.  See the
 * GNU General Public License for more details.
 *
 * You should have received a copy of the GNU General Public License
 * along with alf.io.  If not, see <http://www.gnu.org/licenses/>.
 */

package alfio.manager;

import alfio.extension.ExtensionService;
import alfio.model.*;
import alfio.model.extension.InvoiceGeneration;
import alfio.repository.EventRepository;
import alfio.repository.TicketReservationRepository;
import lombok.AllArgsConstructor;
import org.springframework.stereotype.Component;

import java.util.*;

@Component
@AllArgsConstructor
public class ExtensionManager {

    private final ExtensionService extensionService;
    private final EventRepository eventRepository;
    private final TicketReservationRepository ticketReservationRepository;

    public enum ExtensionEvent {
        RESERVATION_CONFIRMED,
        RESERVATION_CANCELLED,
        TICKET_CANCELLED,
        RESERVATION_EXPIRED,
        TICKET_ASSIGNED,
        WAITING_QUEUE_SUBSCRIBED,
        INVOICE_GENERATION,
        TAX_ID_NUMBER_VALIDATION,
        //
        STUCK_RESERVATIONS,
        OFFLINE_RESERVATIONS_WILL_EXPIRE,
        EVENT_CREATED,
        EVENT_STATUS_CHANGE,
        WEB_API_HOOK,
        TICKET_CHECKED_IN,
        TICKET_REVERT_CHECKED_IN
    }

    public void handleEventCreation(Event event) {
        Map<String, Object> payload = Collections.emptyMap();
        syncCall(ExtensionEvent.EVENT_CREATED, event, event.getOrganizationId(), payload, Boolean.class);
        asyncCall(ExtensionEvent.EVENT_CREATED, event, event.getOrganizationId(), payload);
    }

    public void handleEventStatusChange(Event event, Event.Status status) {
        Map<String, Object> payload = new HashMap<>();
        payload.put("status", status.name());
        syncCall(ExtensionEvent.EVENT_STATUS_CHANGE, event, event.getOrganizationId(), payload, Boolean.class);
        asyncCall(ExtensionEvent.EVENT_STATUS_CHANGE, event, event.getOrganizationId(), payload);
    }

    public void handleReservationConfirmation(TicketReservation reservation, BillingDetails billingDetails, int eventId) {
        int organizationId = eventRepository.findOrganizationIdByEventId(eventId);
        Event event = eventRepository.findById(eventId);

        Map<String, Object> payload = new HashMap<>();
        payload.put("reservation", reservation);
        payload.put("billingDetails", billingDetails);
        asyncCall(ExtensionEvent.RESERVATION_CONFIRMED,
            event,
            organizationId,
            payload);
    }

    public void handleTicketAssignment(Ticket ticket) {
        int eventId = ticket.getEventId();
        int organizationId = eventRepository.findOrganizationIdByEventId(eventId);
        Event event = eventRepository.findById(eventId);
        asyncCall(ExtensionEvent.TICKET_ASSIGNED,
            event,
            organizationId,
            Collections.singletonMap("ticket", ticket));
    }

    public void handleWaitingQueueSubscription(WaitingQueueSubscription waitingQueueSubscription) {
        int organizationId = eventRepository.findOrganizationIdByEventId(waitingQueueSubscription.getEventId());

        Event event = eventRepository.findById(waitingQueueSubscription.getEventId());
        asyncCall(ExtensionEvent.WAITING_QUEUE_SUBSCRIBED,
            event,
            organizationId,
            Collections.singletonMap("waitingQueueSubscription", waitingQueueSubscription));
    }

    public void handleReservationsExpiredForEvent(Event event, Collection<String> reservationIdsToRemove) {
        handleReservationRemoval(event, reservationIdsToRemove, ExtensionEvent.RESERVATION_EXPIRED);
    }

    public void handleReservationsCancelledForEvent(Event event, Collection<String> reservationIdsToRemove) {
        handleReservationRemoval(event, reservationIdsToRemove, ExtensionEvent.RESERVATION_CANCELLED);
    }

    public void handleTicketCancelledForEvent(Event event, Collection<String> ticketUUIDs) {
        int organizationId = event.getOrganizationId();

        Map<String, Object> payload = new HashMap<>();
        payload.put("ticketUUIDs", ticketUUIDs);

        syncCall(ExtensionEvent.TICKET_CANCELLED, event, organizationId, payload, Boolean.class);
    }

    public void handleOfflineReservationsWillExpire(Event event, List<TicketReservationInfo> reservations) {
        int organizationId = eventRepository.findOrganizationIdByEventId(event.getOrganizationId());
        Map<String, Object> payload = new HashMap<>();
        payload.put("reservations", reservations);
        asyncCall(ExtensionEvent.OFFLINE_RESERVATIONS_WILL_EXPIRE, event, organizationId, payload);
    }

    public void handleStuckReservations(Event event, List<String> stuckReservationsId) {
        int organizationId = event.getOrganizationId();
        Map<String, Object> payload = new HashMap<>();
        payload.put("reservationIds", stuckReservationsId);
        asyncCall(ExtensionEvent.STUCK_RESERVATIONS, event, organizationId, payload);
    }

    private void handleReservationRemoval(Event event, Collection<String> reservationIds, ExtensionEvent extensionEvent) {
        int organizationId = event.getOrganizationId();

        Map<String, Object> payload = new HashMap<>();
        payload.put("reservationIds", reservationIds);
        payload.put("reservations", ticketReservationRepository.findByIds(reservationIds));

        syncCall(extensionEvent, event, organizationId, payload, Boolean.class);
    }

<<<<<<< HEAD
    public Optional<InvoiceGeneration> handleInvoiceGeneration(PaymentSpecification spec, TotalPrice reservationCost) {
        Map<String, Object> payload = new HashMap<>();
        payload.put("reservationId", spec.getReservationId());
        payload.put("email", spec.getEmail());
        payload.put("customerName", spec.getCustomerName());
        payload.put("userLanguage", spec.getLocale().getLanguage());
        payload.put("billingAddress", spec.getBillingAddress());
        payload.put("customerReference", spec.getCustomerReference());
        payload.put("reservationCost", reservationCost);
        payload.put("invoiceRequested", spec.isInvoiceRequested());
        payload.put("vatCountryCode", spec.getVatCountryCode());
        payload.put("vatNr", spec.getVatNr());
        payload.put("vatStatus", spec.getVatStatus());
=======
    public Optional<InvoiceGeneration> handleInvoiceGeneration(Event event, String reservationId, String email, CustomerName customerName, Locale userLanguage,
                                                     String billingAddress, String customerReference, TotalPrice reservationCost, boolean invoiceRequested,
                                                     BillingDetails billingDetails, PriceContainer.VatStatus vatStatus) {
        Map<String, Object> payload = new HashMap<>();
        payload.put("reservationId", reservationId);
        payload.put("email", email);
        payload.put("customerName", customerName);
        payload.put("userLanguage", userLanguage);
        payload.put("billingAddress", billingAddress);
        payload.put("billingDetails", billingDetails);
        payload.put("customerReference", customerReference);
        payload.put("reservationCost", reservationCost);
        payload.put("invoiceRequested", invoiceRequested);
        payload.put("vatCountryCode", billingDetails.getCountry());
        payload.put("vatNr", billingDetails.getTaxId());
        payload.put("vatStatus", vatStatus);
>>>>>>> 84a4373d

        return Optional.ofNullable(syncCall(ExtensionEvent.INVOICE_GENERATION, spec.getEvent(), spec.getEvent().getOrganizationId(), payload, InvoiceGeneration.class));
    }

    public boolean handleTaxIdValidation(int eventId, String taxIdNumber, String countryCode) {
        Event event = eventRepository.findById(eventId);
        Map<String, Object> payload = new HashMap<>();
        payload.put("taxIdNumber", taxIdNumber);
        payload.put("countryCode", countryCode);
        return Optional.ofNullable(syncCall(ExtensionEvent.TAX_ID_NUMBER_VALIDATION, event, event.getOrganizationId(), payload, Boolean.class)).orElse(false);
    }

    public void handleTicketCheckedIn(Ticket ticket) {
        Map<String, Object> payload = new HashMap<>();
        Event event = eventRepository.findById(ticket.getEventId());
        payload.put("ticket", ticket);
        asyncCall(ExtensionEvent.TICKET_CHECKED_IN, event, event.getOrganizationId(), payload);
    }

    public void handleTicketRevertCheckedIn(Ticket ticket) {
        Map<String, Object> payload = new HashMap<>();
        Event event = eventRepository.findById(ticket.getEventId());
        payload.put("ticket", ticket);
        asyncCall(ExtensionEvent.TICKET_REVERT_CHECKED_IN, event, event.getOrganizationId(), payload);
    }


    private void asyncCall(ExtensionEvent extensionEvent, Event event, int organizationId, Map<String, Object> payload) {
        Map<String, Object> payloadCopy = new HashMap<>(payload);
        payloadCopy.put("event", event);
        payloadCopy.put("eventId", event.getId());
        payloadCopy.put("organizationId", organizationId);

        extensionService.executeScriptAsync(extensionEvent.name(),
            toPath(organizationId, event.getId()), payloadCopy);
    }

    private <T> T syncCall(ExtensionEvent extensionEvent, Event event, int organizationId, Map<String, Object> payload, Class<T> clazz) {
        Map<String, Object> payloadCopy = new HashMap<>(payload);
        payloadCopy.put("event", event);
        payloadCopy.put("eventId", event.getId());
        payloadCopy.put("organizationId", organizationId);
        return extensionService.executeScriptsForEvent(extensionEvent.name(), toPath(event.getId(), organizationId), payloadCopy, clazz);
    }


    public static String toPath(int organizationId, int eventId) {
        return "-" + organizationId + "-" + eventId;
    }

}<|MERGE_RESOLUTION|>--- conflicted
+++ resolved
@@ -141,38 +141,20 @@
         syncCall(extensionEvent, event, organizationId, payload, Boolean.class);
     }
 
-<<<<<<< HEAD
-    public Optional<InvoiceGeneration> handleInvoiceGeneration(PaymentSpecification spec, TotalPrice reservationCost) {
+    public Optional<InvoiceGeneration> handleInvoiceGeneration(PaymentSpecification spec, BillingDetails billingDetails, TotalPrice reservationCost) {
         Map<String, Object> payload = new HashMap<>();
         payload.put("reservationId", spec.getReservationId());
         payload.put("email", spec.getEmail());
         payload.put("customerName", spec.getCustomerName());
         payload.put("userLanguage", spec.getLocale().getLanguage());
         payload.put("billingAddress", spec.getBillingAddress());
+        payload.put("billingDetails", billingDetails);
         payload.put("customerReference", spec.getCustomerReference());
-        payload.put("reservationCost", reservationCost);
-        payload.put("invoiceRequested", spec.isInvoiceRequested());
-        payload.put("vatCountryCode", spec.getVatCountryCode());
-        payload.put("vatNr", spec.getVatNr());
-        payload.put("vatStatus", spec.getVatStatus());
-=======
-    public Optional<InvoiceGeneration> handleInvoiceGeneration(Event event, String reservationId, String email, CustomerName customerName, Locale userLanguage,
-                                                     String billingAddress, String customerReference, TotalPrice reservationCost, boolean invoiceRequested,
-                                                     BillingDetails billingDetails, PriceContainer.VatStatus vatStatus) {
-        Map<String, Object> payload = new HashMap<>();
-        payload.put("reservationId", reservationId);
-        payload.put("email", email);
-        payload.put("customerName", customerName);
-        payload.put("userLanguage", userLanguage);
-        payload.put("billingAddress", billingAddress);
-        payload.put("billingDetails", billingDetails);
-        payload.put("customerReference", customerReference);
         payload.put("reservationCost", reservationCost);
         payload.put("invoiceRequested", invoiceRequested);
         payload.put("vatCountryCode", billingDetails.getCountry());
         payload.put("vatNr", billingDetails.getTaxId());
         payload.put("vatStatus", vatStatus);
->>>>>>> 84a4373d
 
         return Optional.ofNullable(syncCall(ExtensionEvent.INVOICE_GENERATION, spec.getEvent(), spec.getEvent().getOrganizationId(), payload, InvoiceGeneration.class));
     }
