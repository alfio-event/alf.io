--- conflicted
+++ resolved
@@ -257,11 +257,8 @@
     private final NamedParameterJdbcTemplate jdbcTemplate;
     private final Json json;
     private final BillingDocumentManager billingDocumentManager;
-<<<<<<< HEAD
     private final EventManager eventManager;
-=======
     private final ClockProvider clockProvider;
->>>>>>> 7e28b7de
 
     public static class NotEnoughTicketsException extends RuntimeException {
 
@@ -311,14 +308,10 @@
                                     BillingDocumentRepository billingDocumentRepository,
                                     NamedParameterJdbcTemplate jdbcTemplate,
                                     Json json,
-<<<<<<< HEAD
-                                    PromoCodeDiscountRepository promoCodeRepository,
                                     BillingDocumentManager billingDocumentManager,
-                                    EventManager eventManager) {
-=======
-                                    BillingDocumentManager billingDocumentManager,
+                                    EventManager eventManager,
                                     ClockProvider clockProvider) {
->>>>>>> 7e28b7de
+
         this.eventRepository = eventRepository;
         this.organizationRepository = organizationRepository;
         this.ticketRepository = ticketRepository;
@@ -353,11 +346,8 @@
         this.jdbcTemplate = jdbcTemplate;
         this.json = json;
         this.billingDocumentManager = billingDocumentManager;
-<<<<<<< HEAD
         this.eventManager = eventManager;
-=======
         this.clockProvider = clockProvider;
->>>>>>> 7e28b7de
     }
 
     /**
@@ -1295,16 +1285,16 @@
                     && allMetadata.getAttributes().containsKey(Event.EventOccurrence.CARNET.toString())
                     ){
                     // multiple event
-                    var promoCode = promoCodeRepository.getPromoCodeByIdTicket(((Integer)ticket.getId()).toString());
+                    var promoCode = promoCodeDiscountRepository.getPromoCodeByIdTicket(((Integer)ticket.getId()).toString());
                     initialOptions.put("promoCode", promoCode);
                     initialOptions.put("promoCodeAmount", allMetadata.getAttributes().get(Event.EventOccurrence.CARNET.toString()));
                 } else {
                     //single event
                     if (ticketReservation.getPromoCodeDiscountId()!=null) {
-                        var pCode = promoCodeRepository.getPromoCode(ticketReservation.getPromoCodeDiscountId());
+                        var pCode = promoCodeDiscountRepository.getPromoCode(ticketReservation.getPromoCodeDiscountId());
                         if (!pCode.isEmpty() && pCode.get().getEmailReference().equalsIgnoreCase(ticketReservation.getEmail())){
                             //we should notify remaining promocodes
-                            initialOptions.put("promoCodeAmount", pCode.get().getMaxUsage() - promoCodeRepository.countConfirmedPromoCode(pCode.get().getId(), categoriesOrNull(pCode.get()), null, categoriesOrNull(pCode.get()) != null ? "X" : null));
+                            initialOptions.put("promoCodeAmount", pCode.get().getMaxUsage() - promoCodeDiscountRepository.countConfirmedPromoCode(pCode.get().getId(), categoriesOrNull(pCode.get()), null, categoriesOrNull(pCode.get()) != null ? "X" : null));
                         }
                     }
 
