/**
 * This file is part of alf.io.
 *
 * alf.io is free software: you can redistribute it and/or modify
 * it under the terms of the GNU General Public License as published by
 * the Free Software Foundation, either version 3 of the License, or
 * (at your option) any later version.
 *
 * alf.io is distributed in the hope that it will be useful,
 * but WITHOUT ANY WARRANTY; without even the implied warranty of
 * MERCHANTABILITY or FITNESS FOR A PARTICULAR PURPOSE.  See the
 * GNU General Public License for more details.
 *
 * You should have received a copy of the GNU General Public License
 * along with alf.io.  If not, see <http://www.gnu.org/licenses/>.
 */
package alfio.manager;

import alfio.controller.api.support.TicketHelper;
import alfio.controller.form.UpdateTicketOwnerForm;
import alfio.manager.payment.BankTransferManager;
import alfio.manager.payment.PaymentSpecification;
import alfio.manager.support.*;
import alfio.manager.system.ConfigurationManager;
import alfio.manager.system.Mailer;
import alfio.model.*;
import alfio.model.AdditionalServiceItem.AdditionalServiceItemStatus;
import alfio.model.PromoCodeDiscount.DiscountType;
import alfio.model.SpecialPrice.Status;
import alfio.model.Ticket.TicketStatus;
import alfio.model.TicketReservation.TicketReservationStatus;
import alfio.model.decorator.AdditionalServiceItemPriceContainer;
import alfio.model.decorator.AdditionalServicePriceContainer;
import alfio.model.decorator.TicketPriceContainer;
import alfio.model.group.LinkedGroup;
import alfio.model.modification.ASReservationWithOptionalCodeModification;
import alfio.model.modification.AdditionalServiceReservationModification;
import alfio.model.modification.TicketReservationWithOptionalCodeModification;
import alfio.model.result.ErrorCode;
import alfio.model.result.Result;
import alfio.model.system.Configuration;
import alfio.model.system.ConfigurationKeys;
import alfio.model.transaction.*;
import alfio.model.transaction.capabilities.OfflineProcessor;
import alfio.model.transaction.capabilities.ServerInitiatedTransaction;
import alfio.model.transaction.capabilities.SignedWebhookHandler;
import alfio.model.user.Organization;
import alfio.model.user.Role;
import alfio.repository.*;
import alfio.repository.user.OrganizationRepository;
import alfio.repository.user.UserRepository;
import alfio.util.*;
import ch.digitalfondue.npjt.AffectedRowCountAndKey;
import de.danielbechler.diff.ObjectDifferBuilder;
import de.danielbechler.diff.node.DiffNode;
import de.danielbechler.diff.node.Visit;
import lombok.extern.log4j.Log4j2;
import org.apache.commons.lang3.StringUtils;
import org.apache.commons.lang3.Validate;
import org.apache.commons.lang3.time.DateUtils;
import org.apache.commons.lang3.tuple.Pair;
import org.apache.commons.lang3.tuple.Triple;
import org.springframework.context.MessageSource;
import org.springframework.jdbc.core.namedparam.MapSqlParameterSource;
import org.springframework.jdbc.core.namedparam.NamedParameterJdbcTemplate;
import org.springframework.security.core.userdetails.UserDetails;
import org.springframework.stereotype.Component;
import org.springframework.transaction.PlatformTransactionManager;
import org.springframework.transaction.TransactionDefinition;
import org.springframework.transaction.annotation.Transactional;
import org.springframework.transaction.support.DefaultTransactionDefinition;
import org.springframework.transaction.support.TransactionTemplate;

import java.math.BigDecimal;
import java.time.Clock;
import java.time.ZoneId;
import java.time.ZonedDateTime;
import java.time.temporal.ChronoUnit;
import java.util.*;
import java.util.concurrent.atomic.AtomicInteger;
import java.util.function.Function;
import java.util.function.Predicate;
import java.util.stream.Collectors;
import java.util.stream.IntStream;
import java.util.stream.Stream;

import static alfio.model.Audit.EntityType.RESERVATION;
import static alfio.model.Audit.EventType.EXTERNAL_INVOICE_NUMBER;
import static alfio.model.Audit.EventType.MATCHING_PAYMENT_FOUND;
import static alfio.model.BillingDocument.Type.*;
import static alfio.model.PromoCodeDiscount.categoriesOrNull;
import static alfio.model.TicketReservation.TicketReservationStatus.*;
import static alfio.model.system.Configuration.getSystemConfiguration;
import static alfio.model.system.ConfigurationKeys.*;
import static alfio.util.MonetaryUtil.formatCents;
import static alfio.util.MonetaryUtil.unitToCents;
import static alfio.util.OptionalWrapper.optionally;
import static java.util.Arrays.asList;
import static java.util.Collections.singletonList;
import static java.util.Collections.singletonMap;
import static java.util.stream.Collectors.*;
import static org.apache.commons.lang3.StringUtils.*;
import static org.apache.commons.lang3.time.DateUtils.addHours;
import static org.apache.commons.lang3.time.DateUtils.truncate;

@Component
@Transactional
@Log4j2
public class TicketReservationManager {
    
    public static final String NOT_YET_PAID_TRANSACTION_ID = "not-paid";
    private static final String STUCK_TICKETS_MSG = "there are stuck tickets for the event %s. Please check admin area.";
    private static final String STUCK_TICKETS_SUBJECT = "warning: stuck tickets found";

    private final EventRepository eventRepository;
    private final OrganizationRepository organizationRepository;
    private final TicketRepository ticketRepository;
    private final TicketReservationRepository ticketReservationRepository;
    private final TicketCategoryRepository ticketCategoryRepository;
    private final TicketCategoryDescriptionRepository ticketCategoryDescriptionRepository;
    private final ConfigurationManager configurationManager;
    private final PaymentManager paymentManager;
    private final PromoCodeDiscountRepository promoCodeDiscountRepository;
    private final SpecialPriceRepository specialPriceRepository;
    private final TransactionRepository transactionRepository;
    private final NotificationManager notificationManager;
    private final MessageSource messageSource;
    private final TemplateManager templateManager;
    private final TransactionTemplate requiresNewTransactionTemplate;
    private final TransactionTemplate serializedTransactionTemplate;
    private final TransactionTemplate nestedTransactionTemplate;
    private final WaitingQueueManager waitingQueueManager;
    private final TicketFieldRepository ticketFieldRepository;
    private final AdditionalServiceRepository additionalServiceRepository;
    private final AdditionalServiceItemRepository additionalServiceItemRepository;
    private final AdditionalServiceTextRepository additionalServiceTextRepository;
    private final InvoiceSequencesRepository invoiceSequencesRepository;
    private final AuditingRepository auditingRepository;
    private final UserRepository userRepository;
    private final ExtensionManager extensionManager;
    private final TicketSearchRepository ticketSearchRepository;
    private final GroupManager groupManager;
    private final BillingDocumentRepository billingDocumentRepository;
    private final NamedParameterJdbcTemplate jdbcTemplate;

    public static class NotEnoughTicketsException extends RuntimeException {

    }

    public static class MissingSpecialPriceTokenException extends RuntimeException {
    }

    public static class InvalidSpecialPriceTokenException extends RuntimeException {

    }

    public static class TooManyTicketsForDiscountCodeException extends RuntimeException {
    }

    public TicketReservationManager(EventRepository eventRepository,
                                    OrganizationRepository organizationRepository,
                                    TicketRepository ticketRepository,
                                    TicketReservationRepository ticketReservationRepository,
                                    TicketCategoryRepository ticketCategoryRepository,
                                    TicketCategoryDescriptionRepository ticketCategoryDescriptionRepository,
                                    ConfigurationManager configurationManager,
                                    PaymentManager paymentManager,
                                    PromoCodeDiscountRepository promoCodeDiscountRepository,
                                    SpecialPriceRepository specialPriceRepository,
                                    TransactionRepository transactionRepository,
                                    NotificationManager notificationManager,
                                    MessageSource messageSource,
                                    TemplateManager templateManager,
                                    PlatformTransactionManager transactionManager,
                                    WaitingQueueManager waitingQueueManager,
                                    TicketFieldRepository ticketFieldRepository,
                                    AdditionalServiceRepository additionalServiceRepository,
                                    AdditionalServiceItemRepository additionalServiceItemRepository,
                                    AdditionalServiceTextRepository additionalServiceTextRepository,
                                    InvoiceSequencesRepository invoiceSequencesRepository,
                                    AuditingRepository auditingRepository,
                                    UserRepository userRepository,
                                    ExtensionManager extensionManager, TicketSearchRepository ticketSearchRepository,
                                    GroupManager groupManager,
                                    BillingDocumentRepository billingDocumentRepository,
                                    NamedParameterJdbcTemplate jdbcTemplate) {
        this.eventRepository = eventRepository;
        this.organizationRepository = organizationRepository;
        this.ticketRepository = ticketRepository;
        this.ticketReservationRepository = ticketReservationRepository;
        this.ticketCategoryRepository = ticketCategoryRepository;
        this.ticketCategoryDescriptionRepository = ticketCategoryDescriptionRepository;
        this.configurationManager = configurationManager;
        this.paymentManager = paymentManager;
        this.promoCodeDiscountRepository = promoCodeDiscountRepository;
        this.specialPriceRepository = specialPriceRepository;
        this.transactionRepository = transactionRepository;
        this.notificationManager = notificationManager;
        this.messageSource = messageSource;
        this.templateManager = templateManager;
        this.waitingQueueManager = waitingQueueManager;
        this.requiresNewTransactionTemplate = new TransactionTemplate(transactionManager, new DefaultTransactionDefinition(TransactionDefinition.PROPAGATION_REQUIRES_NEW));
        DefaultTransactionDefinition serialized = new DefaultTransactionDefinition(TransactionDefinition.PROPAGATION_REQUIRES_NEW);
        serialized.setIsolationLevel(TransactionDefinition.ISOLATION_SERIALIZABLE);
        this.serializedTransactionTemplate = new TransactionTemplate(transactionManager, serialized);
        this.nestedTransactionTemplate = new TransactionTemplate(transactionManager, new DefaultTransactionDefinition((TransactionDefinition.PROPAGATION_NESTED)));
        this.ticketFieldRepository = ticketFieldRepository;
        this.additionalServiceRepository = additionalServiceRepository;
        this.additionalServiceItemRepository = additionalServiceItemRepository;
        this.additionalServiceTextRepository = additionalServiceTextRepository;
        this.invoiceSequencesRepository = invoiceSequencesRepository;
        this.auditingRepository = auditingRepository;
        this.userRepository = userRepository;
        this.extensionManager = extensionManager;
        this.ticketSearchRepository = ticketSearchRepository;
        this.groupManager = groupManager;
        this.billingDocumentRepository = billingDocumentRepository;
        this.jdbcTemplate = jdbcTemplate;
    }
    
    /**
     * Create a ticket reservation. It will create a reservation _only_ if it can find enough tickets. Note that it will not do date/validity validation. This must be ensured by the
     * caller.
     *
     * @param event
     * @param list
     * @param reservationExpiration
     * @param forWaitingQueue
     * @return
     */
    public String createTicketReservation(Event event,
                                          List<TicketReservationWithOptionalCodeModification> list,
                                          List<ASReservationWithOptionalCodeModification> additionalServices,
                                          Date reservationExpiration,
                                          Optional<String> specialPriceSessionId,
                                          Optional<String> promotionCodeDiscount,
                                          Locale locale,
                                          boolean forWaitingQueue) throws NotEnoughTicketsException, MissingSpecialPriceTokenException, InvalidSpecialPriceTokenException {
        String reservationId = UUID.randomUUID().toString();
        
        Optional<PromoCodeDiscount> discount = promotionCodeDiscount.flatMap((promoCodeDiscount) -> promoCodeDiscountRepository.findPromoCodeInEventOrOrganization(event.getId(), promoCodeDiscount));
        
        ticketReservationRepository.createNewReservation(reservationId,
            ZonedDateTime.now(event.getZoneId()),
            reservationExpiration, discount.map(PromoCodeDiscount::getId).orElse(null),
            locale.getLanguage(),
            event.getId(),
            event.getVat(),
            event.isVatIncluded());
        list.forEach(t -> reserveTicketsForCategory(event, specialPriceSessionId, reservationId, t, locale, forWaitingQueue, discount.orElse(null)));

        int ticketCount = list
            .stream()
            .map(TicketReservationWithOptionalCodeModification::getAmount)
            .mapToInt(Integer::intValue).sum();

        // apply valid additional service with supplement policy mandatory one for ticket
        additionalServiceRepository.findAllInEventWithPolicy(event.getId(), AdditionalService.SupplementPolicy.MANDATORY_ONE_FOR_TICKET)
            .stream()
            .filter(AdditionalService::getSaleable)
            .forEach(as -> {
                AdditionalServiceReservationModification asrm = new AdditionalServiceReservationModification();
                asrm.setAdditionalServiceId(as.getId());
                asrm.setQuantity(ticketCount);
                reserveAdditionalServicesForReservation(event.getId(), reservationId, new ASReservationWithOptionalCodeModification(asrm, Optional.empty()), discount.orElse(null));
        });

        additionalServices.forEach(as -> reserveAdditionalServicesForReservation(event.getId(), reservationId, as, discount.orElse(null)));
        var totalPrice = totalReservationCostWithVAT(reservationId);
        var vatStatus = event.getVatStatus();
        ticketReservationRepository.updateBillingData(event.getVatStatus(), calculateSrcPrice(vatStatus, totalPrice), totalPrice.getPriceWithVAT(), totalPrice.getVAT(), Math.abs(totalPrice.getDiscount()), event.getCurrency(), null, null, false, reservationId);
        auditingRepository.insert(reservationId, null, event.getId(), Audit.EventType.RESERVATION_CREATE, new Date(), Audit.EntityType.RESERVATION, reservationId);
        if(isDiscountCodeUsageExceeded(reservationId)) {
            throw new TooManyTicketsForDiscountCodeException();
        }
        return reservationId;
    }

    private int calculateSrcPrice(PriceContainer.VatStatus vatStatus, TotalPrice totalPrice) {
        return (vatStatus == PriceContainer.VatStatus.INCLUDED ? totalPrice.getPriceWithVAT() : totalPrice.getPriceWithVAT() - totalPrice.getVAT())
            + Math.abs(totalPrice.getDiscount());
    }

    public Pair<List<TicketReservation>, Integer> findAllReservationsInEvent(int eventId, Integer page, String search, List<TicketReservationStatus> status) {
        final int pageSize = 50;
        int offset = page == null ? 0 : page * pageSize;
        String toSearch = StringUtils.trimToNull(search);
        toSearch = toSearch == null ? null : ("%" + toSearch + "%");
        List<String> toFilter = (status == null || status.isEmpty() ? Arrays.asList(TicketReservationStatus.values()) : status).stream().map(TicketReservationStatus::toString).collect(toList());
        List<TicketReservation> reservationsForEvent = ticketSearchRepository.findReservationsForEvent(eventId, offset, pageSize, toSearch, toFilter);
        return Pair.of(reservationsForEvent, ticketSearchRepository.countReservationsForEvent(eventId, toSearch, toFilter));
    }

    void reserveTicketsForCategory(Event event, Optional<String> specialPriceSessionId, String reservationId, TicketReservationWithOptionalCodeModification ticketReservation, Locale locale, boolean forWaitingQueue, PromoCodeDiscount discount) {

        List<SpecialPrice> specialPrices;
        if(discount != null && discount.getCodeType() == PromoCodeDiscount.CodeType.ACCESS
            && ticketReservation.getTicketCategoryId().equals(discount.getHiddenCategoryId())
            && ticketCategoryRepository.isAccessRestricted(discount.getHiddenCategoryId())
        ) {
            specialPrices = reserveTokens(reservationId, ticketReservation, discount);
        } else {
            //first check if there is another pending special price token bound to the current sessionId
            Optional<SpecialPrice> specialPrice = fixToken(ticketReservation.getSpecialPrice(), ticketReservation.getTicketCategoryId(), event.getId(), specialPriceSessionId, ticketReservation);
            specialPrices = specialPrice.stream().collect(toList());
        }

        List<Integer> reservedForUpdate = reserveTickets(event.getId(), ticketReservation, forWaitingQueue ? asList(TicketStatus.RELEASED, TicketStatus.PRE_RESERVED) : singletonList(TicketStatus.FREE));
        int requested = ticketReservation.getAmount();
        if (reservedForUpdate.size() != requested) {
            throw new NotEnoughTicketsException();
        }

        TicketCategory category = ticketCategoryRepository.getByIdAndActive(ticketReservation.getTicketCategoryId(), event.getId());
        if (!specialPrices.isEmpty()) {
            if(specialPrices.size() != reservedForUpdate.size()) {
                throw new NotEnoughTicketsException();
            }

            AtomicInteger counter = new AtomicInteger(0);
            var ticketsAndSpecialPrices = specialPrices.stream().map(sp -> Pair.of(reservedForUpdate.get(counter.getAndIncrement()), sp)).collect(Collectors.toList());

            if(specialPrices.size() == 1) {
                var ticketId = reservedForUpdate.get(0);
                var sp = specialPrices.get(0);
                var accessCodeId = discount != null && discount.getHiddenCategoryId() != null ? discount.getId() : null;
                ticketRepository.reserveTicket(reservationId, ticketId,sp.getId(), locale.getLanguage(), category.getSrcPriceCts());
                specialPriceRepository.updateStatus(sp.getId(), Status.PENDING.toString(), sp.getSessionIdentifier(), accessCodeId);
            } else {
                jdbcTemplate.batchUpdate(ticketRepository.batchReserveTicket(), ticketsAndSpecialPrices.stream().map(
                    pair -> new MapSqlParameterSource("reservationId", reservationId)
                        .addValue("ticketId", pair.getKey())
                        .addValue("specialCodeId", pair.getValue().getId())
                        .addValue("userLanguage", locale.getLanguage())
                        .addValue("srcPriceCts", category.getSrcPriceCts())
                ).toArray(MapSqlParameterSource[]::new));

                var firstSpecialPrice = specialPrices.get(0);
                specialPriceRepository.batchUpdateStatus(
                    specialPrices.stream().map(SpecialPrice::getId).collect(toList()),
                    Status.PENDING,
                    firstSpecialPrice.getSessionIdentifier(),
                    Objects.requireNonNull(discount).getId());
            }
        } else {
            ticketRepository.reserveTickets(reservationId, reservedForUpdate, ticketReservation.getTicketCategoryId(), locale.getLanguage(), category.getSrcPriceCts());
        }
        Ticket ticket = ticketRepository.findById(reservedForUpdate.get(0), category.getId());
        TicketPriceContainer priceContainer = TicketPriceContainer.from(ticket, null, event.getCurrency(), event.getVat(), event.getVatStatus(), discount);
        ticketRepository.updateTicketPrice(reservedForUpdate, category.getId(), event.getId(), category.getSrcPriceCts(), MonetaryUtil.unitToCents(priceContainer.getFinalPrice()), MonetaryUtil.unitToCents(priceContainer.getVAT()), MonetaryUtil.unitToCents(priceContainer.getAppliedDiscount()));
    }

    private List<SpecialPrice> reserveTokens(String reservationId, TicketReservationWithOptionalCodeModification ticketReservation, PromoCodeDiscount discount) {
        try {
            int count = specialPriceRepository.bindToSession(reservationId, ticketReservation.getTicketCategoryId(), discount.getId(), ticketReservation.getAmount());
            if(count != ticketReservation.getAmount()) {
                throw new NotEnoughTicketsException();
            }
            return specialPriceRepository.findBySessionIdAndAccessCodeId(reservationId, discount.getId());
        } catch (Exception e) {
            log.trace("constraints violated", e);
            if(e instanceof NotEnoughTicketsException) {
                throw e;
            }
            throw new TooManyTicketsForDiscountCodeException();
        }
    }

    private void reserveAdditionalServicesForReservation(int eventId, String transactionId, ASReservationWithOptionalCodeModification additionalServiceReservation, PromoCodeDiscount discount) {
        Optional.ofNullable(additionalServiceReservation.getAdditionalServiceId())
            .flatMap(id -> additionalServiceRepository.getOptionalById(id, eventId))
            .filter(as -> additionalServiceReservation.getQuantity() > 0 && (as.isFixPrice() || Optional.ofNullable(additionalServiceReservation.getAmount()).filter(a -> a.compareTo(BigDecimal.ZERO) > 0).isPresent()))
            .map(as -> Pair.of(eventRepository.findById(eventId), as))
            .ifPresent(pair -> {
                Event e = pair.getKey();
                AdditionalService as = pair.getValue();
                IntStream.range(0, additionalServiceReservation.getQuantity())
                    .forEach(i -> {
                        AdditionalServicePriceContainer pc = AdditionalServicePriceContainer.from(additionalServiceReservation.getAmount(), as, e, discount);
                        additionalServiceItemRepository.insert(UUID.randomUUID().toString(), ZonedDateTime.now(Clock.systemUTC()), transactionId,
                            as.getId(), AdditionalServiceItemStatus.PENDING, eventId, pc.getSrcPriceCts(), unitToCents(pc.getFinalPrice()), unitToCents(pc.getVAT()), unitToCents(pc.getAppliedDiscount()));
                    });
            });

    }

    List<Integer> reserveTickets(int eventId, TicketReservationWithOptionalCodeModification ticketReservation, List<TicketStatus> requiredStatuses) {
        return reserveTickets(eventId, ticketReservation.getTicketCategoryId(), ticketReservation.getAmount(), requiredStatuses);
    }

    List<Integer> reserveTickets(int eventId , int categoryId, int qty, List<TicketStatus> requiredStatuses) {
        TicketCategory category = ticketCategoryRepository.getByIdAndActive(categoryId, eventId);
        List<String> statusesAsString = requiredStatuses.stream().map(TicketStatus::name).collect(toList());
        if(category.isBounded()) {
            return ticketRepository.selectTicketInCategoryForUpdateSkipLocked(eventId, categoryId, qty, statusesAsString);
        }
        return ticketRepository.selectNotAllocatedTicketsForUpdateSkipLocked(eventId, qty, statusesAsString);
    }

    Optional<SpecialPrice> fixToken(Optional<SpecialPrice> token, int ticketCategoryId, int eventId, Optional<String> specialPriceSessionId, TicketReservationWithOptionalCodeModification ticketReservation) {

        TicketCategory ticketCategory = ticketCategoryRepository.getByIdAndActive(ticketCategoryId, eventId);
        if(!ticketCategory.isAccessRestricted()) {
            return Optional.empty();
        }

        Optional<SpecialPrice> specialPrice = renewSpecialPrice(token, specialPriceSessionId);

        if(token.isPresent() && specialPrice.isEmpty()) {
            //there is a special price in the request but this isn't valid anymore
            throw new InvalidSpecialPriceTokenException();
        }

        boolean canAccessRestrictedCategory = specialPrice.isPresent()
                && specialPrice.get().getStatus() == SpecialPrice.Status.FREE
                && specialPrice.get().getTicketCategoryId() == ticketCategoryId;


        if (canAccessRestrictedCategory && ticketReservation.getAmount() > 1) {
            throw new NotEnoughTicketsException();
        }

        if (!canAccessRestrictedCategory && ticketCategory.isAccessRestricted()) {
            throw new MissingSpecialPriceTokenException();
        }

        return specialPrice;
    }

    public PaymentResult performPayment(PaymentSpecification spec,
                                        TotalPrice reservationCost,
                                        Optional<String> specialPriceSessionId,
                                        Optional<PaymentProxy> method) {
        PaymentProxy paymentProxy = evaluatePaymentProxy(method, reservationCost);

        if(!acquireGroupMembers(spec.getReservationId(), spec.getEvent())) {
            groupManager.deleteWhitelistedTicketsForReservation(spec.getReservationId());
            return PaymentResult.failed("error.STEP2_WHITELIST");
        }

        if(!initPaymentProcess(reservationCost, paymentProxy, spec)) {
            return PaymentResult.failed("error.STEP2_UNABLE_TO_TRANSITION");
        }

        TicketReservation reservation = ticketReservationRepository.findReservationById(spec.getReservationId());

        try {
            PaymentResult paymentResult;
            ticketReservationRepository.lockReservationForUpdate(spec.getReservationId());
            //save billing data in case we have to go back to PENDING
            ticketReservationRepository.updateBillingData(spec.getVatStatus(), reservation.getSrcPriceCts(), reservation.getFinalPriceCts(),
                reservation.getVatCts(), reservation.getDiscountCts(), reservation.getCurrencyCode(), spec.getVatNr(), spec.getVatCountryCode(), spec.isInvoiceRequested(), spec.getReservationId());
            if(isDiscountCodeUsageExceeded(spec.getReservationId())) {
                return PaymentResult.failed(ErrorsCode.STEP_2_DISCOUNT_CODE_USAGE_EXCEEDED);
            }
            if(reservationCost.requiresPayment()) {
                paymentResult = paymentManager.lookupProviderByMethod(paymentProxy.getPaymentMethod(), spec.getPaymentContext())
                    .map( paymentProvider -> paymentProvider.getTokenAndPay(spec) )
                    .orElseGet( () -> PaymentResult.failed("error.STEP2_STRIPE_unexpected") );
            } else {
                paymentResult = PaymentResult.successful(NOT_YET_PAID_TRANSACTION_ID);
            }

            if (paymentResult.isSuccessful()) {
                reservation = ticketReservationRepository.findReservationById(spec.getReservationId());
                transitionToComplete(spec, reservationCost, specialPriceSessionId, paymentProxy);
            } else if(paymentResult.isFailed()) {
                reTransitionToPending(spec.getReservationId());
            }
            return paymentResult;
        } catch(Exception ex) {
            if(reservation != null && reservation.getStatus() != IN_PAYMENT) {
                reTransitionToPending(spec.getReservationId());
            }
            //it is guaranteed that in this case we're dealing with "local" error (e.g. database failure),
            //thus it is safer to not rollback the reservation status
            log.error("unexpected error during payment confirmation", ex);
            return PaymentResult.failed("error.STEP2_STRIPE_unexpected");
        }

    }

    private void transitionToComplete(PaymentSpecification spec, TotalPrice reservationCost, Optional<String> specialPriceSessionId, PaymentProxy paymentProxy) {
        generateInvoiceNumber(spec, reservationCost);
        completeReservation(spec, specialPriceSessionId, paymentProxy, true, true);
    }

    private void generateInvoiceNumber(PaymentSpecification spec, TotalPrice reservationCost) {
        if(!reservationCost.requiresPayment() || !spec.isInvoiceRequested() || !configurationManager.hasAllConfigurationsForInvoice(spec.getEvent())) {
            return;
        }

        String reservationId = spec.getReservationId();
        var optionalInvoiceNumber = extensionManager.handleInvoiceGeneration(spec, reservationCost, ticketReservationRepository.getBillingDetailsForReservation(reservationId))
            .flatMap(invoiceGeneration -> Optional.ofNullable(trimToNull(invoiceGeneration.getInvoiceNumber())));

        optionalInvoiceNumber.ifPresent(invoiceNumber -> {
            List<Map<String, Object>> modifications = List.of(Map.of("invoiceNumber", invoiceNumber));
            auditingRepository.insert(reservationId, null, spec.getEvent().getId(), EXTERNAL_INVOICE_NUMBER, new Date(), RESERVATION, reservationId, modifications);
        });

        String invoiceNumber = optionalInvoiceNumber.orElseGet(() -> {
                int invoiceSequence = invoiceSequencesRepository.lockReservationForUpdate(spec.getEvent().getOrganizationId());
                invoiceSequencesRepository.incrementSequenceFor(spec.getEvent().getOrganizationId());
                String pattern = configurationManager.getStringConfigValue(Configuration.from(spec.getEvent(), ConfigurationKeys.INVOICE_NUMBER_PATTERN), "%d");
                return String.format(pattern, invoiceSequence);
        });

        ticketReservationRepository.setInvoiceNumber(reservationId, invoiceNumber);
    }

    private boolean isDiscountCodeUsageExceeded(String reservationId) {
        TicketReservation reservation = ticketReservationRepository.findReservationById(reservationId);
        if(reservation.getPromoCodeDiscountId() != null) {
            final PromoCodeDiscount promoCode = promoCodeDiscountRepository.findById(reservation.getPromoCodeDiscountId());
            if(promoCode.getMaxUsage() == null) {
                return false;
            }
            int currentTickets = ticketReservationRepository.countTicketsInReservationForCategories(reservationId, categoriesOrNull(promoCode));
            return Boolean.TRUE.equals(serializedTransactionTemplate.execute(status -> {
                Integer confirmedPromoCode = promoCodeDiscountRepository.countConfirmedPromoCode(promoCode.getId(), categoriesOrNull(promoCode), reservationId, categoriesOrNull(promoCode) != null ? "X" : null);
                return promoCode.getMaxUsage() < currentTickets + confirmedPromoCode;
            }));
        }
        return false;
    }

    public boolean containsCategoriesLinkedToGroups(String reservationId, int eventId) {
        List<LinkedGroup> allLinks = groupManager.getLinksForEvent(eventId);
        if(allLinks.isEmpty()) {
            return false;
        }
        return ticketRepository.findTicketsInReservation(reservationId).stream()
            .anyMatch(t -> allLinks.stream().anyMatch(lg -> lg.getTicketCategoryId() == null || lg.getTicketCategoryId().equals(t.getCategoryId())));
    }

    private PaymentProxy evaluatePaymentProxy(Optional<PaymentProxy> method, TotalPrice reservationCost) {
        if(method.isPresent()) {
            return method.get();
        }
        if(reservationCost.getPriceWithVAT() == 0) {
            return PaymentProxy.NONE;
        }
        return PaymentProxy.STRIPE;
    }

    private boolean initPaymentProcess(TotalPrice reservationCost, PaymentProxy paymentProxy, PaymentSpecification spec) {
        if(reservationCost.getPriceWithVAT() > 0 && paymentProxy == PaymentProxy.STRIPE) {
            try {
                transitionToInPayment(spec);
            } catch (Exception e) {
                //unable to do the transition. Exiting.
                log.debug(String.format("unable to flag the reservation %s as IN_PAYMENT", spec.getReservationId()), e);
                return false;
            }
        }
        return true;
    }

    private boolean acquireGroupMembers(String reservationId, EventAndOrganizationId event) {
        List<LinkedGroup> linkedGroups = groupManager.getLinksForEvent(event.getId());
        if(!linkedGroups.isEmpty()) {
            List<Ticket> ticketsInReservation = ticketRepository.findTicketsInReservation(reservationId);
            return Boolean.TRUE.equals(requiresNewTransactionTemplate.execute(status ->
                ticketsInReservation
                    .stream()
                    .filter(ticket -> linkedGroups.stream().anyMatch(c -> c.getTicketCategoryId() == null || c.getTicketCategoryId().equals(ticket.getCategoryId())))
                    .map(groupManager::acquireMemberForTicket)
                    .reduce(true, Boolean::logicalAnd)));
        }
        return true;
    }

    public void confirmOfflinePayment(Event event, String reservationId, String username) {
        TicketReservation ticketReservation = findById(reservationId).orElseThrow(IllegalArgumentException::new);
        ticketReservationRepository.lockReservationForUpdate(reservationId);
        Validate.isTrue(ticketReservation.getPaymentMethod() == PaymentProxy.OFFLINE, "invalid payment method");
        Validate.isTrue(ticketReservation.getStatus() == TicketReservationStatus.OFFLINE_PAYMENT, "invalid status");


        ticketReservationRepository.confirmOfflinePayment(reservationId, TicketReservationStatus.COMPLETE.name(), ZonedDateTime.now(event.getZoneId()));

        registerAlfioTransaction(event, reservationId, PaymentProxy.OFFLINE);

        auditingRepository.insert(reservationId, userRepository.findIdByUserName(username).orElse(null), event.getId(), Audit.EventType.RESERVATION_OFFLINE_PAYMENT_CONFIRMED, new Date(), Audit.EntityType.RESERVATION, ticketReservation.getId());

        CustomerName customerName = new CustomerName(ticketReservation.getFullName(), ticketReservation.getFirstName(), ticketReservation.getLastName(), event.mustUseFirstAndLastName());
        acquireItems(PaymentProxy.OFFLINE, reservationId, ticketReservation.getEmail(), customerName,
            ticketReservation.getUserLanguage(), ticketReservation.getBillingAddress(),
            ticketReservation.getCustomerReference(), event, true);

        Locale language = findReservationLanguage(reservationId);

        final TicketReservation finalReservation = ticketReservationRepository.findReservationById(reservationId);
        createBillingDocumentModel(event, finalReservation, username);
        sendConfirmationEmail(event, findById(reservationId).orElseThrow(IllegalArgumentException::new), language);

        extensionManager.handleReservationConfirmation(finalReservation, ticketReservationRepository.getBillingDetailsForReservation(reservationId), event.getId());
    }

    void registerAlfioTransaction(Event event, String reservationId, PaymentProxy paymentProxy) {
        int priceWithVAT = totalReservationCostWithVAT(reservationId).getPriceWithVAT();
        Long platformFee = FeeCalculator.getCalculator(event, configurationManager)
            .apply(ticketRepository.countTicketsInReservation(reservationId), (long) priceWithVAT)
            .orElse(0L);

        //FIXME we must support multiple transactions for a reservation, otherwise we can't handle properly the case of ON_SITE payments

        var transactionOptional = transactionRepository.loadOptionalByReservationId(reservationId);
        String transactionId = paymentProxy.getKey() + "-" + System.currentTimeMillis();
        if(transactionOptional.isEmpty()) {
            transactionRepository.insert(transactionId, null, reservationId, ZonedDateTime.now(event.getZoneId()),
                priceWithVAT, event.getCurrency(), "Offline payment confirmed for "+reservationId, paymentProxy.getKey(),
                platformFee, 0L, Transaction.Status.COMPLETE, Map.of());
        } else if(paymentProxy == PaymentProxy.OFFLINE) {
            var transaction = transactionOptional.get();
            transactionRepository.update(transaction.getId(), transactionId, null, ZonedDateTime.now(event.getZoneId()),
                platformFee, 0L, Transaction.Status.COMPLETE, Map.of());
        } else {
            log.warn("ON-Site check-in: ignoring transaction registration for reservationId {}", reservationId);
        }

    }


    public void sendConfirmationEmail(Event event, TicketReservation ticketReservation, Locale language) {
        String reservationId = ticketReservation.getId();

        OrderSummary summary = orderSummaryForReservationId(reservationId, event);

        Map<String, Object> reservationEmailModel = prepareModelForReservationEmail(event, ticketReservation);
        List<Mailer.Attachment> attachments = Collections.emptyList();

        if (configurationManager.canGenerateReceiptOrInvoiceToCustomer(event)) { // https://github.com/alfio-event/alf.io/issues/573
            attachments = generateAttachmentForConfirmationEmail(event, ticketReservation, language, summary);
        }

        notificationManager.sendSimpleEmail(event, ticketReservation.getId(), ticketReservation.getEmail(), messageSource.getMessage("reservation-email-subject",
                new Object[]{getShortReservationID(event, ticketReservation), event.getDisplayName()}, language),
            () -> templateManager.renderTemplate(event, TemplateResource.CONFIRMATION_EMAIL, reservationEmailModel, language),
            attachments);
    }

    private List<Mailer.Attachment> generateAttachmentForConfirmationEmail(Event event,
                                                                           TicketReservation ticketReservation,
                                                                           Locale language,
                                                                           OrderSummary summary) {
        if(mustGenerateBillingDocument(summary, ticketReservation)) { //#459 - include PDF invoice in reservation email
            BillingDocument.Type type = ticketReservation.getHasInvoiceNumber() ? INVOICE : RECEIPT;
            return generateBillingDocumentAttachment(event, ticketReservation, language, getOrCreateBillingDocumentModel(event, ticketReservation, null), type);
        }
        return List.of();
    }

    public void sendReservationCompleteEmailToOrganizer(Event event, TicketReservation ticketReservation, Locale language) {
        Organization organization = organizationRepository.getById(event.getOrganizationId());
        List<String> cc = notificationManager.getCCForEventOrganizer(event);

        Map<String, Object> reservationEmailModel = prepareModelForReservationEmail(event, ticketReservation);

        String reservationId = ticketReservation.getId();
        OrderSummary summary = orderSummaryForReservationId(reservationId, event);

        List<Mailer.Attachment> attachments = Collections.emptyList();

        if (!configurationManager.canGenerateReceiptOrInvoiceToCustomer(event) || configurationManager.isInvoiceOnly(event)) { // https://github.com/alfio-event/alf.io/issues/573
            attachments = generateAttachmentForConfirmationEmail(event, ticketReservation, language, summary);
        }


        String shortReservationID = configurationManager.getShortReservationID(event, ticketReservation);
        notificationManager.sendSimpleEmail(event, null, organization.getEmail(), cc, "Reservation complete " + shortReservationID,
            () -> templateManager.renderTemplate(event, TemplateResource.CONFIRMATION_EMAIL_FOR_ORGANIZER, reservationEmailModel, language),
            attachments);
    }

    private static boolean mustGenerateBillingDocument(OrderSummary summary, TicketReservation ticketReservation) {
        return !summary.getFree() && (!summary.getNotYetPaid() || (summary.getWaitingForPayment() && ticketReservation.isInvoiceRequested()));
    }

    private static List<Mailer.Attachment> generateBillingDocumentAttachment(EventAndOrganizationId event,
                                                                             TicketReservation ticketReservation,
                                                                             Locale language,
                                                                             Map<String, Object> billingDocumentModel,
                                                                             BillingDocument.Type documentType) {
        Map<String, String> model = new HashMap<>();
        model.put("reservationId", ticketReservation.getId());
        model.put("eventId", Integer.toString(event.getId()));
        model.put("language", Json.toJson(language));
        model.put("reservationEmailModel", Json.toJson(billingDocumentModel));//ticketReservation.getHasInvoiceNumber()
        switch (documentType) {
            case INVOICE:
                return Collections.singletonList(new Mailer.Attachment("invoice.pdf", null, "application/pdf", model, Mailer.AttachmentIdentifier.INVOICE_PDF));
            case RECEIPT:
                return Collections.singletonList(new Mailer.Attachment("receipt.pdf", null, "application/pdf", model, Mailer.AttachmentIdentifier.RECEIPT_PDF));
            case CREDIT_NOTE:
                return Collections.singletonList(new Mailer.Attachment("credit-note.pdf", null, "application/pdf", model, Mailer.AttachmentIdentifier.CREDIT_NOTE_PDF));
            default:
                throw new IllegalStateException(documentType+" is not supported");
        }
    }

    private Locale findReservationLanguage(String reservationId) {
        return ticketReservationRepository.findOptionalReservationById(reservationId).map(TicketReservationManager::getReservationLocale).orElse(Locale.ENGLISH);
    }

    public void deleteOfflinePayment(Event event, String reservationId, boolean expired, boolean credit, String username) {
        TicketReservation reservation = findById(reservationId).orElseThrow(IllegalArgumentException::new);
        Validate.isTrue(reservation.getStatus() == OFFLINE_PAYMENT, "Invalid reservation status");
        if(credit) {
            creditReservation(reservation, username);
        } else {
            Map<String, Object> emailModel = prepareModelForReservationEmail(event, reservation);
            Locale reservationLanguage = findReservationLanguage(reservationId);
            String subject = getReservationEmailSubject(event, reservationLanguage, "reservation-email-expired-subject", reservation.getId());
            notificationManager.sendSimpleEmail(event, reservationId, reservation.getEmail(), subject,
                () ->  templateManager.renderTemplate(event, TemplateResource.OFFLINE_RESERVATION_EXPIRED_EMAIL, emailModel, reservationLanguage)
            );
            cancelReservation(reservation, expired, username);
        }
    }

    private String getReservationEmailSubject(Event event, Locale reservationLanguage, String key, String id) {
        return messageSource.getMessage(key, new Object[]{id, event.getDisplayName()}, reservationLanguage);
    }

    @Transactional
    void issueCreditNoteForReservation(Event event, String reservationId, String username) {
        TicketReservation reservation = ticketReservationRepository.findReservationById(reservationId);
        ticketReservationRepository.updateReservationStatus(reservationId, TicketReservationStatus.CREDIT_NOTE_ISSUED.toString());
        auditingRepository.insert(reservationId, userRepository.nullSafeFindIdByUserName(username).orElse(null), event.getId(), Audit.EventType.CREDIT_NOTE_ISSUED, new Date(), RESERVATION, reservationId);
        Map<String, Object> model = prepareModelForReservationEmail(event, reservation);
        Map<String, Object> billingDocumentModel = createBillingDocumentModel(event, reservation, username, BillingDocument.Type.CREDIT_NOTE);
        notificationManager.sendSimpleEmail(event,
            reservationId,
            reservation.getEmail(),
            getReservationEmailSubject(event, getReservationLocale(reservation), "credit-note-issued-email-subject", reservation.getId()),
            () -> templateManager.renderTemplate(event, TemplateResource.CREDIT_NOTE_ISSUED_EMAIL, model, getReservationLocale(reservation)),
            generateBillingDocumentAttachment(event, reservation, getReservationLocale(reservation), billingDocumentModel, CREDIT_NOTE)
        );
    }

    /**
     * Generates the billing document before updating the reservation, if needed.
     * This will ease the migration to the new BillingDocument structure
     *
     * @param event
     * @param reservation
     */
    @Transactional
    void ensureBillingDocumentIsPresent(Event event, TicketReservation reservation, String username) {
        if(reservation.getStatus() == PENDING || reservation.getStatus() == CANCELLED) {
            return;
        }
        OrderSummary summary = orderSummaryForReservationId(reservation.getId(), event);
        if(TicketReservationManager.mustGenerateBillingDocument(summary, reservation)) {
            getOrCreateBillingDocumentModel(event, reservation, username);
        }
    }

    @Transactional
    Map<String, Object> createBillingDocumentModel(Event event, TicketReservation reservation, String username) {
        return createBillingDocumentModel(event, reservation, username, reservation.getHasInvoiceNumber() ? INVOICE : RECEIPT);
    }

    private Map<String, Object> createBillingDocumentModel(Event event, TicketReservation reservation, String username, BillingDocument.Type type) {
        Optional<String> vat = getVAT(event);
        String existingModel = reservation.getInvoiceModel();
        boolean existingModelPresent = StringUtils.isNotBlank(existingModel);
        OrderSummary summary = existingModelPresent ? Json.fromJson(existingModel, OrderSummary.class) : orderSummaryForReservationId(reservation.getId(), event);
        Map<String, Object> model = prepareModelForReservationEmail(event, reservation, vat, summary);
        String number = reservation.getHasInvoiceNumber() ? reservation.getInvoiceNumber() : UUID.randomUUID().toString();
        if(!existingModelPresent) {
            //we still save invoice/receipt model to tickets_reservation for backward compatibility
            ticketReservationRepository.addReservationInvoiceOrReceiptModel(reservation.getId(), Json.toJson(summary));
        }
        AffectedRowCountAndKey<Long> doc = billingDocumentRepository.insert(event.getId(), reservation.getId(), number, type, Json.toJson(model), ZonedDateTime.now(), event.getOrganizationId());
        auditingRepository.insert(reservation.getId(), userRepository.nullSafeFindIdByUserName(username).orElse(null), event.getId(), Audit.EventType.BILLING_DOCUMENT_GENERATED, new Date(), Audit.EntityType.RESERVATION, reservation.getId(), singletonList(singletonMap("documentId", doc.getKey())));
        return model;
    }

    @Transactional
    public Map<String, Object> getOrCreateBillingDocumentModel(Event event, TicketReservation reservation, String username) {
        Optional<BillingDocument> existing = billingDocumentRepository.findLatestByReservationId(reservation.getId());
        if(existing.isPresent()) {
            return existing.get().getModel();
        }
        return createBillingDocumentModel(event, reservation, username);
    }

    @Transactional(readOnly = true)
    public Map<String, Object> prepareModelForReservationEmail(Event event, TicketReservation reservation, Optional<String> vat, OrderSummary summary) {
        Organization organization = organizationRepository.getById(event.getOrganizationId());
        String reservationUrl = reservationUrl(reservation.getId());
        String reservationShortID = getShortReservationID(event, reservation);
        Optional<String> invoiceAddress = configurationManager.getStringConfigValue(Configuration.from(event, ConfigurationKeys.INVOICE_ADDRESS));
        Optional<String> bankAccountNr = configurationManager.getStringConfigValue(Configuration.from(event, ConfigurationKeys.BANK_ACCOUNT_NR));
        Optional<String> bankAccountOwner = configurationManager.getStringConfigValue(Configuration.from(event, ConfigurationKeys.BANK_ACCOUNT_OWNER));
        Map<Integer, List<Ticket>> ticketsByCategory = ticketRepository.findTicketsInReservation(reservation.getId())
            .stream()
            .collect(groupingBy(Ticket::getCategoryId));
        final List<TicketWithCategory> ticketsWithCategory;
        if(!ticketsByCategory.isEmpty()) {
            ticketsWithCategory = ticketCategoryRepository.findByIds(ticketsByCategory.keySet())
                .stream()
                .flatMap(tc -> ticketsByCategory.get(tc.getId()).stream().map(t -> new TicketWithCategory(t, tc)))
                .collect(toList());
        } else {
            ticketsWithCategory = Collections.emptyList();
        }
        Map<String, Object> model = TemplateResource.prepareModelForConfirmationEmail(organization, event, reservation, vat, ticketsWithCategory, summary, reservationUrl, reservationShortID, invoiceAddress, bankAccountNr, bankAccountOwner);
        boolean euBusiness = StringUtils.isNotBlank(reservation.getVatCountryCode()) && StringUtils.isNotBlank(reservation.getVatNr())
            && configurationManager.getRequiredValue(getSystemConfiguration(ConfigurationKeys.EU_COUNTRIES_LIST)).contains(reservation.getVatCountryCode())
            && PriceContainer.VatStatus.isVatExempt(reservation.getVatStatus());
        model.put("euBusiness", euBusiness);
        model.put("publicId", configurationManager.getPublicReservationID(event, reservation));
        return model;
    }

    @Transactional(readOnly = true)
    public Map<String, Object> prepareModelForReservationEmail(Event event, TicketReservation reservation) {
        Optional<String> vat = getVAT(event);
        OrderSummary summary = orderSummaryForReservationId(reservation.getId(), event);
        return prepareModelForReservationEmail(event, reservation, vat, summary);
    }

    private void transitionToInPayment(PaymentSpecification spec) {
        requiresNewTransactionTemplate.execute(status -> {
            int updatedReservation = ticketReservationRepository.updateTicketReservation(spec.getReservationId(),
                IN_PAYMENT.toString(), spec.getEmail(), spec.getCustomerName().getFullName(),
                spec.getCustomerName().getFirstName(), spec.getCustomerName().getLastName(),
                spec.getLocale().getLanguage(), spec.getBillingAddress(),null, PaymentProxy.STRIPE.toString(), spec.getCustomerReference());
            Validate.isTrue(updatedReservation == 1, "expected exactly one updated reservation, got " + updatedReservation);
            return null;
        });
    }

    public static boolean hasValidOfflinePaymentWaitingPeriod(PaymentContext context, ConfigurationManager configurationManager) {
        OptionalInt result = BankTransferManager.getOfflinePaymentWaitingPeriod(context, configurationManager);
        return result.isPresent() && result.getAsInt() >= 0;
    }

    /**
     * ValidPaymentMethod should be configured in organisation and event. And if even already started then event should not have PaymentProxy.OFFLINE as only payment method
     *
     * @param paymentMethodDTO
     * @param event
     * @param configurationManager
     * @return
     */
    public static boolean isValidPaymentMethod(PaymentManager.PaymentMethodDTO paymentMethodDTO, Event event, ConfigurationManager configurationManager) {
        return paymentMethodDTO.isActive()
            && event.getAllowedPaymentProxies().contains(paymentMethodDTO.getPaymentProxy())
            && (!paymentMethodDTO.getPaymentProxy().equals(PaymentProxy.OFFLINE) || hasValidOfflinePaymentWaitingPeriod(new PaymentContext(event), configurationManager));
    }

    private void reTransitionToPending(String reservationId) {
        int updatedReservation = ticketReservationRepository.updateReservationStatus(reservationId, TicketReservationStatus.PENDING.toString());
        Validate.isTrue(updatedReservation == 1, "expected exactly one updated reservation, got "+updatedReservation);
        // delete all pending transactions, if any
        transactionRepository.deleteForReservationsWithStatus(List.of(reservationId), Transaction.Status.PENDING);
    }
    
    //check internal consistency between the 3 values
    public Optional<Triple<Event, TicketReservation, Ticket>> from(String eventName, String reservationId, String ticketIdentifier) {

        return eventRepository.findOptionalByShortName(eventName).flatMap(event ->
            ticketReservationRepository.findOptionalReservationById(reservationId).flatMap(reservation ->
                ticketRepository.findOptionalByUUID(ticketIdentifier).flatMap(ticket -> Optional.of(Triple.of(event, reservation, ticket)))))
        .filter(x -> {
            Ticket t = x.getRight();
            Event e = x.getLeft();
            TicketReservation tr = x.getMiddle();
            return tr.getId().equals(t.getTicketsReservationId()) && e.getId() == t.getEventId();
        });
    }

    /**
     * Set the tickets attached to the reservation to the ACQUIRED state and the ticket reservation to the COMPLETE state. Additionally it will save email/fullName/billingaddress/userLanguage.
     */
    void completeReservation(PaymentSpecification spec, Optional<String> specialPriceSessionId, PaymentProxy paymentProxy, boolean sendReservationConfirmationEmail, boolean sendTickets) {
        String reservationId = spec.getReservationId();
        int eventId = spec.getEvent().getId();
        final TicketReservation reservation = ticketReservationRepository.findReservationById(reservationId);
        Locale locale = Locale.forLanguageTag(reservation.getUserLanguage());
        if(paymentProxy != PaymentProxy.OFFLINE) {
            acquireItems(paymentProxy, reservationId, spec.getEmail(), spec.getCustomerName(), spec.getLocale().getLanguage(), spec.getBillingAddress(), spec.getCustomerReference(), spec.getEvent(), sendTickets);
            extensionManager.handleReservationConfirmation(reservation, ticketReservationRepository.getBillingDetailsForReservation(reservationId), eventId);
        }
        //cleanup unused special price codes...
        specialPriceSessionId.ifPresent(specialPriceRepository::unbindFromSession);

        Date eventTime = new Date();
        auditingRepository.insert(reservationId, null, eventId, Audit.EventType.RESERVATION_COMPLETE, eventTime, Audit.EntityType.RESERVATION, reservationId);
        ticketReservationRepository.updateRegistrationTimestamp(reservationId, ZonedDateTime.now(spec.getEvent().getZoneId()));
        if(spec.isTcAccepted()) {
            auditingRepository.insert(reservationId, null, eventId, Audit.EventType.TERMS_CONDITION_ACCEPTED, eventTime, Audit.EntityType.RESERVATION, reservationId, singletonList(singletonMap("termsAndConditionsUrl", spec.getEvent().getTermsAndConditionsUrl())));
        }

        if(eventHasPrivacyPolicy(spec.getEvent()) && spec.isPrivacyAccepted()) {
            auditingRepository.insert(reservationId, null, eventId, Audit.EventType.PRIVACY_POLICY_ACCEPTED, eventTime, Audit.EntityType.RESERVATION, reservationId, singletonList(singletonMap("privacyPolicyUrl", spec.getEvent().getPrivacyPolicyUrl())));
        }

        if(sendReservationConfirmationEmail) {
            TicketReservation updatedReservation = ticketReservationRepository.findReservationById(reservationId);
            sendConfirmationEmail(spec.getEvent(), updatedReservation, locale);
            sendReservationCompleteEmailToOrganizer(spec.getEvent(), updatedReservation, locale);
        }
    }

    private boolean eventHasPrivacyPolicy(Event event) {
        return StringUtils.isNotBlank(event.getPrivacyPolicyLinkOrNull());
    }

    private void acquireItems(PaymentProxy paymentProxy, String reservationId, String email, CustomerName customerName,
                              String userLanguage, String billingAddress, String customerReference, Event event, boolean sendTickets) {

        TicketStatus ticketStatus = paymentProxy.isDeskPaymentRequired() ? TicketStatus.TO_BE_PAID : TicketStatus.ACQUIRED;


        AdditionalServiceItemStatus asStatus = paymentProxy.isDeskPaymentRequired() ? AdditionalServiceItemStatus.TO_BE_PAID : AdditionalServiceItemStatus.ACQUIRED;

        Map<Integer, Ticket> preUpdateTicket = ticketRepository.findTicketsInReservation(reservationId).stream().collect(toMap(Ticket::getId, Function.identity()));
        int updatedTickets = ticketRepository.updateTicketsStatusWithReservationId(reservationId, ticketStatus.toString());

        List<Ticket> ticketsInReservation = ticketRepository.findTicketsInReservation(reservationId);
        Map<Integer, Ticket> postUpdateTicket = ticketsInReservation.stream().collect(toMap(Ticket::getId, Function.identity()));
        postUpdateTicket.forEach((id, ticket) -> auditUpdateTicket(preUpdateTicket.get(id), Collections.emptyMap(), ticket, Collections.emptyMap(), event.getId()));

        int updatedAS = additionalServiceItemRepository.updateItemsStatusWithReservationUUID(reservationId, asStatus);
        Validate.isTrue(updatedTickets + updatedAS > 0, "no items have been updated");
        specialPriceRepository.updateStatusForReservation(singletonList(reservationId), Status.TAKEN.toString());
        ZonedDateTime timestamp = ZonedDateTime.now(ZoneId.of("UTC"));
        int updatedReservation = ticketReservationRepository.updateTicketReservation(reservationId, TicketReservationStatus.COMPLETE.toString(), email,
            customerName.getFullName(), customerName.getFirstName(), customerName.getLastName(), userLanguage, billingAddress, timestamp, paymentProxy.toString(), customerReference);
        Validate.isTrue(updatedReservation == 1, "expected exactly one updated reservation, got " + updatedReservation);
        waitingQueueManager.fireReservationConfirmed(reservationId);
        //we must notify the plugins about ticket assignment and send them by email
        TicketReservation reservation = findById(reservationId).orElseThrow(IllegalStateException::new);
        var assignedTicketsByCategory = findTicketsInReservation(reservationId).stream()
            .filter(ticket -> StringUtils.isNotBlank(ticket.getFullName()) || StringUtils.isNotBlank(ticket.getFirstName()) || StringUtils.isNotBlank(ticket.getEmail()))
<<<<<<< HEAD
            .collect(Collectors.groupingBy(Ticket::getCategoryId));

        var ticketToBeLocked = assignedTicketsByCategory.entrySet().stream()
            .filter(e -> !configurationManager.getBooleanConfigValue(Configuration.from(event.getOrganizationId(), event.getId(), e.getKey(), ENABLE_TICKET_TRANSFER), true))
            .flatMap(e -> e.getValue().stream().map(Ticket::getId)).collect(toList());

        if(!ticketToBeLocked.isEmpty()) {
            //automatically lock assignment
            int ticketToLockCount = ticketToBeLocked.size();
            int locked = ticketRepository.forbidReassignment(ticketToBeLocked);
            Validate.isTrue(ticketToLockCount == locked, "Expected to lock "+ticketToLockCount+" tickets, locked "+ locked);
            ticketRepository.findTicketsInReservation(reservationId).stream().filter(t -> ticketToBeLocked.contains(t.getId())).forEach(ticket ->
                auditUpdateTicket(preUpdateTicket.get(ticket.getId()), Collections.emptyMap(), ticket, Collections.emptyMap(), event.getId()));
        }

        assignedTicketsByCategory.values().stream().flatMap(List::stream).forEach(ticket -> {
            Locale locale = Locale.forLanguageTag(ticket.getUserLanguage());
            if(paymentProxy != PaymentProxy.ADMIN && configurationManager.getBooleanConfigValue(Configuration.from(event).apply(SEND_TICKETS_AUTOMATICALLY), true)) {
                sendTicketByEmail(ticket, locale, event, getTicketEmailGenerator(event, reservation, locale));
            }
            extensionManager.handleTicketAssignment(ticket);
        });
=======
            .forEach(ticket -> {
                Locale locale = Locale.forLanguageTag(ticket.getUserLanguage());
                if((paymentProxy != PaymentProxy.ADMIN || sendTickets) && configurationManager.getBooleanConfigValue(Configuration.from(event).apply(SEND_TICKETS_AUTOMATICALLY), true)) {
                    sendTicketByEmail(ticket, locale, event, getTicketEmailGenerator(event, reservation, locale));
                }
                extensionManager.handleTicketAssignment(ticket);
            });
>>>>>>> 09286b45

    }

    PartialTicketTextGenerator getTicketEmailGenerator(Event event, TicketReservation reservation, Locale locale) {
        return (t) -> {
            Map<String, Object> model = new HashMap<>();
            model.put("organization", organizationRepository.getById(event.getOrganizationId()));
            model.put("event", event);
            model.put("ticketReservation", reservation);
            model.put("ticketUrl", ticketUpdateUrl(event, t.getUuid()));
            model.put("ticket", t);
            TicketCategory category = ticketCategoryRepository.getById(t.getCategoryId());
            TemplateResource.fillTicketValidity(event, category, model);
            model.put("googleCalendarUrl", EventUtil.getGoogleCalendarURL(event, category, null));
            return templateManager.renderTemplate(event, TemplateResource.TICKET_EMAIL, model, locale);
        };
    }

    @Transactional
    public void cleanupExpiredReservations(Date expirationDate) {
        List<String> expiredReservationIds = ticketReservationRepository.findExpiredReservationForUpdate(expirationDate);
        if(expiredReservationIds.isEmpty()) {
            return;
        }
        
        specialPriceRepository.resetToFreeAndCleanupForReservation(expiredReservationIds);
        ticketRepository.resetCategoryIdForUnboundedCategories(expiredReservationIds);
        ticketFieldRepository.deleteAllValuesForReservations(expiredReservationIds);
        ticketRepository.freeFromReservation(expiredReservationIds);
        waitingQueueManager.cleanExpiredReservations(expiredReservationIds);

        //
        Map<Integer, List<ReservationIdAndEventId>> reservationIdsByEvent = ticketReservationRepository
            .getReservationIdAndEventId(expiredReservationIds)
            .stream()
            .collect(Collectors.groupingBy(ReservationIdAndEventId::getEventId));
        reservationIdsByEvent.forEach((eventId, reservations) -> {
            Event event = eventRepository.findById(eventId);
            List<String> reservationIds = reservations.stream().map(ReservationIdAndEventId::getId).collect(toList());
            extensionManager.handleReservationsExpiredForEvent(event, reservationIds);
            billingDocumentRepository.deleteForReservations(reservationIds, eventId);
            transactionRepository.deleteForReservations(reservationIds);
        });
        //
        ticketReservationRepository.remove(expiredReservationIds);
    }

    public void cleanupExpiredOfflineReservations(Date expirationDate) {
        ticketReservationRepository.findExpiredOfflineReservationsForUpdate(expirationDate)
            .forEach(this::cleanupOfflinePayment);
    }

    private void cleanupOfflinePayment(String reservationId) {
        try {
            nestedTransactionTemplate.execute((tc) -> {
                Event event = eventRepository.findByReservationId(reservationId);
                boolean enabled = configurationManager.getBooleanConfigValue(Configuration.from(event, AUTOMATIC_REMOVAL_EXPIRED_OFFLINE_PAYMENT), true);
                if (enabled) {
                    deleteOfflinePayment(event, reservationId, true, false, null);
                } else {
                    log.trace("Will not cleanup reservation with id {} because the automatic removal has been disabled", reservationId);
                }
                return null;
            });
        } catch (Exception e) {
            log.error("error during reservation cleanup (id "+reservationId+")", e);
        }
    }

    /**
     * Finds all the reservations that are "stuck" in payment status.
     * This could happen when there is an internal error after a successful credit card charge.
     *
     * @param expirationDate expiration date
     */
    public void markExpiredInPaymentReservationAsStuck(Date expirationDate) {
        List<String> stuckReservations = ticketReservationRepository.findStuckReservationsForUpdate(expirationDate);
        if(!stuckReservations.isEmpty()) {
            ticketReservationRepository.updateReservationsStatus(stuckReservations, TicketReservationStatus.STUCK.name());

            Map<Integer, List<ReservationIdAndEventId>> reservationsGroupedByEvent = ticketReservationRepository
                .getReservationIdAndEventId(stuckReservations)
                .stream()
                .collect(Collectors.groupingBy(ReservationIdAndEventId::getEventId));

            reservationsGroupedByEvent.forEach((eventId, reservationIds) -> {
                Event event = eventRepository.findById(eventId);
                Organization organization = organizationRepository.getById(event.getOrganizationId());
                notificationManager.sendSimpleEmail(event, null, organization.getEmail(),
                    STUCK_TICKETS_SUBJECT,  () -> String.format(STUCK_TICKETS_MSG, event.getShortName()));

                extensionManager.handleStuckReservations(event, reservationIds.stream().map(ReservationIdAndEventId::getId).collect(toList()));
            });
        }
    }

    private static TotalPrice totalReservationCostWithVAT(PromoCodeDiscount promoCodeDiscount,
                                                          Event event,
                                                          PriceContainer.VatStatus reservationVatStatus,
                                                          List<Ticket> tickets,
                                                          Stream<Pair<AdditionalService, List<AdditionalServiceItem>>> additionalServiceItems) {

        List<TicketPriceContainer> ticketPrices = tickets.stream().map(t -> TicketPriceContainer.from(t, reservationVatStatus, event.getCurrency(), event.getVat(), event.getVatStatus(), promoCodeDiscount)).collect(toList());
        BigDecimal totalVAT = calcTotal(ticketPrices, PriceContainer::getRawVAT);
        BigDecimal totalDiscount = calcTotal(ticketPrices, PriceContainer::getAppliedDiscount);
        BigDecimal totalNET = calcTotal(ticketPrices, PriceContainer::getFinalPrice);
        int discountedTickets = (int) ticketPrices.stream().filter(t -> t.getAppliedDiscount().compareTo(BigDecimal.ZERO) > 0).count();
        int discountAppliedCount = discountedTickets <= 1 || promoCodeDiscount.getDiscountType() == DiscountType.FIXED_AMOUNT ? discountedTickets : 1;

        List<AdditionalServiceItemPriceContainer> asPrices = additionalServiceItems
            .flatMap(generateASIPriceContainers(event, promoCodeDiscount))
            .collect(toList());

        BigDecimal asTotalVAT = calcTotal(asPrices, PriceContainer::getRawVAT);
        BigDecimal asTotalDiscount = calcTotal(asPrices, PriceContainer::getAppliedDiscount);
        BigDecimal asTotalNET = calcTotal(asPrices, PriceContainer::getFinalPrice);
        return new TotalPrice(unitToCents(totalNET.add(asTotalNET)), unitToCents(totalVAT.add(asTotalVAT)), -(MonetaryUtil.unitToCents(totalDiscount.add(asTotalDiscount))), discountAppliedCount);
    }

    private static BigDecimal calcTotal(List<? extends PriceContainer> elements, Function<? super PriceContainer, BigDecimal> operator) {
        return elements.stream().map(operator).reduce(BigDecimal.ZERO, BigDecimal::add);
    }

    private static Function<Pair<AdditionalService, List<AdditionalServiceItem>>, Stream<? extends AdditionalServiceItemPriceContainer>> generateASIPriceContainers(Event event, PromoCodeDiscount discount) {
        return p -> p.getValue().stream().map(asi -> AdditionalServiceItemPriceContainer.from(asi, p.getKey(), event, discount));
    }

    /**
     * Get the total cost with VAT if it's not included in the ticket price.
     * 
     * @param reservationId
     * @return
     */
    public TotalPrice totalReservationCostWithVAT(String reservationId) {
        return totalReservationCostWithVAT(ticketReservationRepository.findReservationById(reservationId));
    }

    public TotalPrice totalReservationCostWithVAT(TicketReservation reservation) {
        return totalReservationCostWithVAT(eventRepository.findByReservationId(reservation.getId()), reservation, ticketRepository.findTicketsInReservation(reservation.getId()));
    }

    public TotalPrice totalReservationCostWithVAT(Event event, TicketReservation reservation, List<Ticket> tickets) {
        Optional<PromoCodeDiscount> promoCodeDiscount = Optional.ofNullable(reservation.getPromoCodeDiscountId()).map(promoCodeDiscountRepository::findById);
        return totalReservationCostWithVAT(promoCodeDiscount.orElse(null), event, reservation.getVatStatus(), tickets, collectAdditionalServiceItems(reservation.getId(), event));
    }

    private String formatPromoCode(PromoCodeDiscount promoCodeDiscount, List<Ticket> tickets) {

        List<Ticket> filteredTickets = tickets.stream().filter(ticket -> promoCodeDiscount.getCategories().contains(ticket.getCategoryId())).collect(toList());

        if (promoCodeDiscount.getCategories().isEmpty() || filteredTickets.isEmpty()) {
            return promoCodeDiscount.getPromoCode();
        }

        String formattedDiscountedCategories = filteredTickets.stream()
            .map(Ticket::getCategoryId)
            .collect(toSet())
            .stream()
            .map(categoryId -> ticketCategoryRepository.getByIdAndActive(categoryId, promoCodeDiscount.getEventId()).getName())
            .collect(Collectors.joining(", ", "(", ")"));


        return promoCodeDiscount.getPromoCode() + " " + formattedDiscountedCategories;
    }

    public OrderSummary orderSummaryForReservationId(String reservationId, Event event) {
        TicketReservation reservation = ticketReservationRepository.findReservationById(reservationId);
        return orderSummaryForReservation(reservation, event);
    }

    public OrderSummary orderSummaryForReservation(TicketReservation reservation, Event event) {
        TotalPrice reservationCost = totalReservationCostWithVAT(reservation);
        PromoCodeDiscount discount = Optional.ofNullable(reservation.getPromoCodeDiscountId()).map(promoCodeDiscountRepository::findById).orElse(null);
        //
        boolean free = reservationCost.getPriceWithVAT() == 0;
        String refundedAmount = null;

        boolean hasRefund = auditingRepository.countAuditsOfTypeForReservation(reservation.getId(), Audit.EventType.REFUND) > 0;

        if(hasRefund) {
            refundedAmount = paymentManager.getInfo(reservation, event).getPaymentInformation().getRefundedAmount();
        }

        return new OrderSummary(reservationCost,
            extractSummary(reservation.getId(), reservation.getVatStatus(), event, Locale.forLanguageTag(reservation.getUserLanguage()), discount, reservationCost),
            free,
            formatCents(reservationCost.getPriceWithVAT()),
            formatCents(reservationCost.getVAT()),
            reservation.getStatus() == TicketReservationStatus.OFFLINE_PAYMENT,
            reservation.getPaymentMethod() == PaymentProxy.ON_SITE,
            Optional.ofNullable(event.getVat()).map(p -> MonetaryUtil.formatCents(MonetaryUtil.unitToCents(p))).orElse(null),
            reservation.getVatStatus(),
            refundedAmount);
    }
    
    List<SummaryRow> extractSummary(String reservationId, PriceContainer.VatStatus reservationVatStatus,
                                    Event event, Locale locale, PromoCodeDiscount promoCodeDiscount, TotalPrice reservationCost) {
        List<SummaryRow> summary = new ArrayList<>();
        List<TicketPriceContainer> tickets = ticketRepository.findTicketsInReservation(reservationId).stream()
            .map(t -> TicketPriceContainer.from(t, reservationVatStatus, event.getCurrency(), event.getVat(), event.getVatStatus(), promoCodeDiscount)).collect(toList());
        tickets.stream()
            .collect(Collectors.groupingBy(TicketPriceContainer::getCategoryId))
            .forEach((categoryId, ticketsByCategory) -> {
                final int subTotal = ticketsByCategory.stream().mapToInt(TicketPriceContainer::getSummarySrcPriceCts).sum();
                final int subTotalBeforeVat = SummaryPriceContainer.getSummaryPriceBeforeVatCts(ticketsByCategory);
                TicketPriceContainer firstTicket = ticketsByCategory.get(0);
                final int ticketPriceCts = firstTicket.getSummarySrcPriceCts();
                final int priceBeforeVat = SummaryPriceContainer.getSummaryPriceBeforeVatCts(singletonList(firstTicket));
                String categoryName = ticketCategoryRepository.getByIdAndActive(categoryId, event.getId()).getName();
                summary.add(new SummaryRow(categoryName, formatCents(ticketPriceCts), formatCents(priceBeforeVat), ticketsByCategory.size(), formatCents(subTotal), formatCents(subTotalBeforeVat), subTotal, SummaryRow.SummaryType.TICKET));
            });

        summary.addAll(collectAdditionalServiceItems(reservationId, event)
            .map(entry -> {
                String language = locale.getLanguage();
                AdditionalServiceText title = additionalServiceTextRepository.findBestMatchByLocaleAndType(entry.getKey().getId(), language, AdditionalServiceText.TextType.TITLE);
                if(!title.getLocale().equals(language) || title.getId() == -1) {
                    log.debug("additional service {}: title not found for locale {}", title.getAdditionalServiceId(), language);
                }
                List<AdditionalServiceItemPriceContainer> prices = generateASIPriceContainers(event, null).apply(entry).collect(toList());
                AdditionalServiceItemPriceContainer first = prices.get(0);
                final int subtotal = prices.stream().mapToInt(AdditionalServiceItemPriceContainer::getSrcPriceCts).sum();
                final int subtotalBeforeVat = SummaryPriceContainer.getSummaryPriceBeforeVatCts(prices);
                return new SummaryRow(title.getValue(), formatCents(first.getSrcPriceCts()), formatCents(SummaryPriceContainer.getSummaryPriceBeforeVatCts(singletonList(first))), prices.size(), formatCents(subtotal), formatCents(subtotalBeforeVat), subtotal, SummaryRow.SummaryType.ADDITIONAL_SERVICE);
            }).collect(toList()));

        Optional.ofNullable(promoCodeDiscount).ifPresent(promo -> {
            String formattedSingleAmount = "-" + (promo.getDiscountType() == DiscountType.FIXED_AMOUNT ? formatCents(promo.getDiscountAmount()) : (promo.getDiscountAmount()+"%"));
            summary.add(new SummaryRow(formatPromoCode(promo, ticketRepository.findTicketsInReservation(reservationId)),
                formattedSingleAmount,
                formattedSingleAmount,
                reservationCost.getDiscountAppliedCount(),
                formatCents(reservationCost.getDiscount()), formatCents(reservationCost.getDiscount()), reservationCost.getDiscount(), SummaryRow.SummaryType.PROMOTION_CODE));
        });
        return summary;
    }

    private Stream<Pair<AdditionalService, List<AdditionalServiceItem>>> collectAdditionalServiceItems(String reservationId, Event event) {
        return additionalServiceItemRepository.findByReservationUuid(reservationId)
            .stream()
            .collect(Collectors.groupingBy(AdditionalServiceItem::getAdditionalServiceId))
            .entrySet()
            .stream()
            .map(entry -> Pair.of(additionalServiceRepository.getById(entry.getKey(), event.getId()), entry.getValue()));
    }

    String reservationUrl(String reservationId) {
        return reservationUrl(reservationId, eventRepository.findByReservationId(reservationId));
    }

    public String reservationUrl(String reservationId, Event event) {
        return reservationUrl(ticketReservationRepository.findReservationById(reservationId), event);
    }

    String reservationUrl(TicketReservation reservation, Event event) {
        return StringUtils.removeEnd(configurationManager.getRequiredValue(Configuration.from(event, ConfigurationKeys.BASE_URL)), "/")
            + "/event/" + event.getShortName() + "/reservation/" + reservation.getId() + "?lang="+reservation.getUserLanguage();
    }

    String ticketUrl(Event event, String ticketId) {
        Ticket ticket = ticketRepository.findByUUID(ticketId);
        return StringUtils.removeEnd(configurationManager.getRequiredValue(Configuration.from(event, ConfigurationKeys.BASE_URL)), "/")
                + "/event/" + event.getShortName() + "/ticket/" + ticketId + "?lang=" + ticket.getUserLanguage();
    }

    public String ticketUpdateUrl(Event event, String ticketId) {
        Ticket ticket = ticketRepository.findByUUID(ticketId);
        return StringUtils.removeEnd(configurationManager.getRequiredValue(Configuration.from(event, ConfigurationKeys.BASE_URL)), "/")
            + "/event/" + event.getShortName() + "/ticket/" + ticketId + "/update?lang="+ticket.getUserLanguage();
    }

    public int maxAmountOfTicketsForCategory(int organizationId, int eventId, int ticketCategoryId) {
        return configurationManager.getIntConfigValue(Configuration.from(organizationId, eventId, ticketCategoryId, ConfigurationKeys.MAX_AMOUNT_OF_TICKETS_BY_RESERVATION), 5);
    }
    
    public Optional<TicketReservation> findById(String reservationId) {
        return ticketReservationRepository.findOptionalReservationById(reservationId);
    }

    private Optional<TicketReservation> findByIdForNotification(String reservationId, ZoneId eventZoneId, int quietPeriod) {
        return findById(reservationId).filter(notificationNotSent(eventZoneId, quietPeriod));
    }

    private static Predicate<TicketReservation> notificationNotSent(ZoneId eventZoneId, int quietPeriod) {
        return r -> r.latestNotificationTimestamp(eventZoneId)
                .map(t -> t.truncatedTo(ChronoUnit.DAYS).plusDays(quietPeriod).isBefore(ZonedDateTime.now(eventZoneId).truncatedTo(ChronoUnit.DAYS)))
                .orElse(true);
    }

    public void cancelPendingReservation(String reservationId, boolean expired, String username) {
        cancelPendingReservation(ticketReservationRepository.findReservationById(reservationId), expired, username);
    }

    private void cancelPendingReservation(TicketReservation reservation, boolean expired, String username) {
        Validate.isTrue(reservation.getStatus() == TicketReservationStatus.PENDING, "status is not PENDING");
        cancelReservation(reservation, expired, username);
    }

    private void cancelReservation(TicketReservation reservation, boolean expired, String username) {
        String reservationId = reservation.getId();
        Event event = eventRepository.findByReservationId(reservationId);
        cleanupReferencesToReservation(expired, username, reservationId, event);
        removeReservation(event, reservation, expired, username);
    }

    private void creditReservation(TicketReservation reservation, String username) {
        String reservationId = reservation.getId();
        Event event = eventRepository.findByReservationId(reservationId);
        ensureBillingDocumentIsPresent(event, reservation, username);
        issueCreditNoteForReservation(event, reservationId, username);
        cleanupReferencesToReservation(false, username, reservationId, event);
        extensionManager.handleReservationsCreditNoteIssuedForEvent(event, Collections.singletonList(reservationId));
    }

    private void cleanupReferencesToReservation(boolean expired, String username, String reservationId, EventAndOrganizationId event) {
        List<String> reservationIdsToRemove = singletonList(reservationId);
        specialPriceRepository.resetToFreeAndCleanupForReservation(reservationIdsToRemove);
        ticketRepository.resetCategoryIdForUnboundedCategories(reservationIdsToRemove);
        ticketFieldRepository.deleteAllValuesForReservations(reservationIdsToRemove);
        int updatedAS = additionalServiceItemRepository.updateItemsStatusWithReservationUUID(reservationId, expired ? AdditionalServiceItemStatus.EXPIRED : AdditionalServiceItemStatus.CANCELLED);
        int updatedTickets = ticketRepository.findTicketIdsInReservation(reservationId).stream().mapToInt(
            tickedId -> ticketRepository.releaseExpiredTicket(reservationId, event.getId(), tickedId, UUID.randomUUID().toString())
        ).sum();
        Validate.isTrue(updatedTickets  + updatedAS > 0, "no items have been updated");
        transactionRepository.deleteForReservations(List.of(reservationId));
        waitingQueueManager.fireReservationExpired(reservationId);
        groupManager.deleteWhitelistedTicketsForReservation(reservationId);
        auditingRepository.insert(reservationId, userRepository.nullSafeFindIdByUserName(username).orElse(null), event.getId(), expired ? Audit.EventType.CANCEL_RESERVATION_EXPIRED : Audit.EventType.CANCEL_RESERVATION, new Date(), Audit.EntityType.RESERVATION, reservationId);
    }

    private void removeReservation(Event event, TicketReservation reservation, boolean expired, String username) {
        //handle removal of ticket
        String reservationIdToRemove = reservation.getId();
        List<String> wrappedReservationIdToRemove = Collections.singletonList(reservationIdToRemove);
        waitingQueueManager.cleanExpiredReservations(wrappedReservationIdToRemove);
        int result = billingDocumentRepository.deleteForReservation(reservationIdToRemove, event.getId());
        if(result > 0) {
            log.warn("deleted {} documents for reservation id {}", result, reservationIdToRemove);
        }
        //
        if(expired) {
            extensionManager.handleReservationsExpiredForEvent(event, wrappedReservationIdToRemove);
        } else {
            extensionManager.handleReservationsCancelledForEvent(event, wrappedReservationIdToRemove);
        }
        int removedReservation = ticketReservationRepository.remove(wrappedReservationIdToRemove);
        Validate.isTrue(removedReservation == 1, "expected exactly one removed reservation, got " + removedReservation);
        auditingRepository.insert(reservationIdToRemove, userRepository.nullSafeFindIdByUserName(username).orElse(null), event.getId(), expired ? Audit.EventType.CANCEL_RESERVATION_EXPIRED : Audit.EventType.CANCEL_RESERVATION, new Date(), Audit.EntityType.RESERVATION, reservationIdToRemove);
    }

    public Optional<SpecialPrice> getSpecialPriceByCode(String code) {
        return specialPriceRepository.getByCode(code);
    }

    public Optional<SpecialPrice> renewSpecialPrice(Optional<SpecialPrice> specialPrice, Optional<String> specialPriceSessionId) {
        Validate.isTrue(specialPrice.isPresent(), "special price is not present");

        SpecialPrice price = specialPrice.get();

        if(specialPriceSessionId.isEmpty()) {
            log.warn("cannot renew special price {}: session identifier not found or not matching", price.getCode());
            return Optional.empty();
        }

        if(price.getStatus() == Status.PENDING && !StringUtils.equals(price.getSessionIdentifier(), specialPriceSessionId.get())) {
            log.warn("cannot renew special price {}: session identifier not found or not matching", price.getCode());
            return Optional.empty();
        }

        if(price.getStatus() == Status.FREE) {
            specialPriceRepository.bindToSession(price.getId(), specialPriceSessionId.get(), null);
            return getSpecialPriceByCode(price.getCode());
        } else if(price.getStatus() == Status.PENDING) {
            Optional<Ticket> optionalTicket = ticketRepository.findBySpecialPriceId(price.getId());
            if(optionalTicket.isPresent()) {
                cancelPendingReservation(optionalTicket.get().getTicketsReservationId(), false, null);
                return getSpecialPriceByCode(price.getCode());
            }
        }

        return specialPrice;
    }

    public List<Ticket> findTicketsInReservation(String reservationId) {
        return ticketRepository.findTicketsInReservation(reservationId);
    }

    public List<Triple<AdditionalService, List<AdditionalServiceText>, AdditionalServiceItem>> findAdditionalServicesInReservation(String reservationId) {
        return additionalServiceItemRepository.findByReservationUuid(reservationId).stream()
            .map(asi -> Triple.of(additionalServiceRepository.getById(asi.getAdditionalServiceId(), asi.getEventId()), additionalServiceTextRepository.findAllByAdditionalServiceId(asi.getAdditionalServiceId()), asi))
            .collect(toList());
    }

    public Optional<String> getVAT(EventAndOrganizationId event) {
        return configurationManager.getStringConfigValue(Configuration.from(event, ConfigurationKeys.VAT_NR));
    }

    public void updateTicketOwner(Ticket ticket,
                                  Locale locale,
                                  Event event,
                                  UpdateTicketOwnerForm updateTicketOwner,
                                  PartialTicketTextGenerator confirmationTextBuilder,
                                  PartialTicketTextGenerator ownerChangeTextBuilder,
                                  Optional<UserDetails> userDetails) {

        Ticket preUpdateTicket = ticketRepository.findByUUID(ticket.getUuid());
        if(preUpdateTicket.getLockedAssignment() && isTicketBeingReassigned(ticket, updateTicketOwner, event)) {
            log.warn("trying to update assignee for a locked ticket ({})", preUpdateTicket.getId());
            return;
        }

        Map<String, String> preUpdateTicketFields = ticketFieldRepository.findAllByTicketId(ticket.getId()).stream().collect(Collectors.toMap(TicketFieldValue::getName, TicketFieldValue::getValue));

        String newEmail = updateTicketOwner.getEmail().trim();
        CustomerName customerName = new CustomerName(updateTicketOwner.getFullName(), updateTicketOwner.getFirstName(), updateTicketOwner.getLastName(), event.mustUseFirstAndLastName(), false);
        ticketRepository.updateTicketOwner(ticket.getUuid(), newEmail, customerName.getFullName(), customerName.getFirstName(), customerName.getLastName());

        if(!configurationManager.getBooleanConfigValue(Configuration.from(event.getOrganizationId(), event.getId(), ticket.getCategoryId(), ENABLE_TICKET_TRANSFER), true)) {
            ticketRepository.forbidReassignment(List.of(ticket.getId()));
        }

        //
        Locale userLocale = Optional.ofNullable(StringUtils.trimToNull(updateTicketOwner.getUserLanguage())).map(Locale::forLanguageTag).orElse(locale);

        ticketRepository.updateOptionalTicketInfo(ticket.getUuid(), userLocale.getLanguage());
        ticketFieldRepository.updateOrInsert(updateTicketOwner.getAdditional(), ticket.getId(), event.getId());

        Ticket newTicket = ticketRepository.findByUUID(ticket.getUuid());
        if ((newTicket.getStatus() == TicketStatus.ACQUIRED || newTicket.getStatus() == TicketStatus.TO_BE_PAID)
            && (!equalsIgnoreCase(newEmail, ticket.getEmail()) || !equalsIgnoreCase(customerName.getFullName(), ticket.getFullName()))) {
            sendTicketByEmail(newTicket, userLocale, event, confirmationTextBuilder);
        }

        boolean admin = isAdmin(userDetails);

        if (!admin && StringUtils.isNotBlank(ticket.getEmail()) && !equalsIgnoreCase(newEmail, ticket.getEmail()) && ticket.getStatus() == TicketStatus.ACQUIRED) {
            Locale oldUserLocale = Locale.forLanguageTag(ticket.getUserLanguage());
            String subject = messageSource.getMessage("ticket-has-changed-owner-subject", new Object[] {event.getDisplayName()}, oldUserLocale);
            notificationManager.sendSimpleEmail(event, ticket.getTicketsReservationId(), ticket.getEmail(), subject, () -> ownerChangeTextBuilder.generate(newTicket));
            if(event.getBegin().isBefore(ZonedDateTime.now(event.getZoneId()))) {
                Organization organization = organizationRepository.getById(event.getOrganizationId());
                notificationManager.sendSimpleEmail(event, null, organization.getEmail(), "WARNING: Ticket has been reassigned after event start", () -> ownerChangeTextBuilder.generate(newTicket));
            }
        }

        if(admin) {
            TicketReservation reservation = findById(ticket.getTicketsReservationId()).orElseThrow(IllegalStateException::new);
            //if the current user is admin, then it would be good to update also the name of the Reservation Owner
            String username = userDetails.orElseThrow().getUsername();
            log.warn("Reservation {}: forced assignee replacement old: {} new: {}", reservation.getId(), reservation.getFullName(), username);
            ticketReservationRepository.updateAssignee(reservation.getId(), username);
        }
        extensionManager.handleTicketAssignment(newTicket);



        Ticket postUpdateTicket = ticketRepository.findByUUID(ticket.getUuid());
        Map<String, String> postUpdateTicketFields = ticketFieldRepository.findAllByTicketId(ticket.getId()).stream().collect(Collectors.toMap(TicketFieldValue::getName, TicketFieldValue::getValue));

        auditUpdateTicket(preUpdateTicket, preUpdateTicketFields, postUpdateTicket, postUpdateTicketFields, event.getId());
    }

    boolean isTicketBeingReassigned(Ticket original, UpdateTicketOwnerForm updated, Event event) {
        if(StringUtils.isBlank(original.getEmail()) || StringUtils.isBlank(original.getFullName())) {
            return false;
        }
        CustomerName customerName = new CustomerName(updated.getFullName(), updated.getFirstName(), updated.getLastName(), event.mustUseFirstAndLastName());
        return StringUtils.isNotBlank(original.getEmail()) && StringUtils.isNotBlank(original.getFullName())
            && (!equalsIgnoreCase(original.getEmail(), updated.getEmail()) || !equalsIgnoreCase(original.getFullName(), customerName.getFullName()));
    }

    private void auditUpdateTicket(Ticket preUpdateTicket, Map<String, String> preUpdateTicketFields, Ticket postUpdateTicket, Map<String, String> postUpdateTicketFields, int eventId) {
        DiffNode diffTicket = ObjectDifferBuilder.buildDefault().compare(postUpdateTicket, preUpdateTicket);
        DiffNode diffTicketFields = ObjectDifferBuilder.buildDefault().compare(postUpdateTicketFields, preUpdateTicketFields);
        FieldChangesSaver diffTicketVisitor = new FieldChangesSaver(preUpdateTicket, postUpdateTicket);
        FieldChangesSaver diffTicketFieldsVisitor = new FieldChangesSaver(preUpdateTicketFields, postUpdateTicketFields);
        diffTicket.visit(diffTicketVisitor);
        diffTicketFields.visit(diffTicketFieldsVisitor);

        List<Map<String, Object>> changes = new ArrayList<>(diffTicketVisitor.changes);
        changes.addAll(diffTicketFieldsVisitor.changes);

        auditingRepository.insert(preUpdateTicket.getTicketsReservationId(), null, eventId,
            Audit.EventType.UPDATE_TICKET, new Date(), Audit.EntityType.TICKET, Integer.toString(preUpdateTicket.getId()), changes);
    }


    private static class FieldChangesSaver implements DiffNode.Visitor {

        private final Object preBase;
        private final Object postBase;

        private final List<Map<String, Object>> changes = new ArrayList<>();


        FieldChangesSaver(Object preBase, Object postBase) {
            this.preBase = preBase;
            this.postBase = postBase;
        }

        @Override
        public void node(DiffNode node, Visit visit) {
            if(node.hasChanges() && node.getState() != DiffNode.State.UNTOUCHED && !node.isRootNode()) {
                Object baseValue = node.canonicalGet(preBase);
                Object workingValue = node.canonicalGet(postBase);
                HashMap<String, Object> change = new HashMap<>();
                change.put("propertyName", node.getPath().toString());
                change.put("state", node.getState());
                change.put("oldValue", baseValue);
                change.put("newValue", workingValue);
                changes.add(change);
            }
        }
    }

    private boolean isAdmin(Optional<UserDetails> userDetails) {
        return userDetails.flatMap(u -> u.getAuthorities().stream().map(a -> Role.fromRoleName(a.getAuthority())).filter(Role.ADMIN::equals).findFirst()).isPresent();
    }

    void sendTicketByEmail(Ticket ticket, Locale locale, EventAndOrganizationId event, PartialTicketTextGenerator confirmationTextBuilder) {
        TicketReservation reservation = ticketReservationRepository.findReservationById(ticket.getTicketsReservationId());
        TicketCategory ticketCategory = ticketCategoryRepository.getByIdAndActive(ticket.getCategoryId(), event.getId());
        notificationManager.sendTicketByEmail(ticket, event, locale, confirmationTextBuilder, reservation, ticketCategory);
    }

    public Optional<Triple<Event, TicketReservation, Ticket>> fetchComplete(String eventName, String ticketIdentifier) {
        return ticketRepository.findOptionalByUUID(ticketIdentifier)
            .flatMap(ticket -> from(eventName, ticket.getTicketsReservationId(), ticketIdentifier)
                .flatMap((triple) -> {
                    if(triple.getMiddle().getStatus() == TicketReservationStatus.COMPLETE) {
                        return Optional.of(triple);
                    } else {
                        return Optional.empty();
                    }
            }));
    }

    /**
     * Return a fully present triple only if the values are present (obviously) and the the reservation has a COMPLETE status and the ticket is considered assigned.
     *
     * @param eventName
     * @param ticketIdentifier
     * @return
     */
    public Optional<Triple<Event, TicketReservation, Ticket>> fetchCompleteAndAssigned(String eventName, String ticketIdentifier) {
        return fetchComplete(eventName, ticketIdentifier).flatMap((t) -> {
            if (t.getRight().getAssigned()) {
                return Optional.of(t);
            } else {
                return Optional.empty();
            }
        });
    }

    public void sendReminderForOfflinePayments() {
        Date expiration = truncate(addHours(new Date(), configurationManager.getIntConfigValue(getSystemConfiguration(OFFLINE_REMINDER_HOURS), 24)), Calendar.DATE);
        ticketReservationRepository.findAllOfflinePaymentReservationForNotificationForUpdate(expiration).stream()
                .map(reservation -> {
                    Optional<Ticket> ticket = ticketRepository.findFirstTicketInReservation(reservation.getId());
                    Optional<Event> event = ticket.map(t -> eventRepository.findById(t.getEventId()));
                    Optional<Locale> locale = ticket.map(t -> Locale.forLanguageTag(t.getUserLanguage()));
                    return Triple.of(reservation, event, locale);
                })
                .filter(p -> p.getMiddle().isPresent())
                .filter(p -> {
                    Event event = p.getMiddle().get();
                    return truncate(addHours(new Date(), configurationManager.getIntConfigValue(Configuration.from(event, OFFLINE_REMINDER_HOURS), 24)), Calendar.DATE).compareTo(p.getLeft().getValidity()) >= 0;
                })
                .map(p -> Triple.of(p.getLeft(), p.getMiddle().orElseThrow(), p.getRight().orElseThrow()))
                .forEach(p -> {
                    TicketReservation reservation = p.getLeft();
                    Event event = p.getMiddle();
                    Map<String, Object> model = prepareModelForReservationEmail(event, reservation);
                    Locale locale = p.getRight();
                    ticketReservationRepository.flagAsOfflinePaymentReminderSent(reservation.getId());
                    notificationManager.sendSimpleEmail(event, reservation.getId(), reservation.getEmail(), messageSource.getMessage("reservation.reminder.mail.subject", new Object[]{getShortReservationID(event, reservation)}, locale), () -> templateManager.renderTemplate(event, TemplateResource.REMINDER_EMAIL, model, locale));
                });
    }

    //called each hour
    public void sendReminderForOfflinePaymentsToEventManagers() {
        eventRepository.findAllActives(ZonedDateTime.now(Clock.systemUTC())).stream().filter(event -> {
            ZonedDateTime dateTimeForEvent = ZonedDateTime.now(event.getZoneId());
            return dateTimeForEvent.truncatedTo(ChronoUnit.HOURS).getHour() == 5; //only for the events at 5:00 local time
        }).forEachOrdered(event -> {
            ZonedDateTime dateTimeForEvent = ZonedDateTime.now(event.getZoneId()).truncatedTo(ChronoUnit.DAYS).plusDays(1);
            List<TicketReservationInfo> reservations = ticketReservationRepository.findAllOfflinePaymentReservationWithExpirationBeforeForUpdate(dateTimeForEvent, event.getId());
            log.info("for event {} there are {} pending offline payments to handle", event.getId(), reservations.size());
            if(!reservations.isEmpty()) {
                Organization organization = organizationRepository.getById(event.getOrganizationId());
                List<String> cc = notificationManager.getCCForEventOrganizer(event);
                String subject = String.format("There are %d pending offline payments that will expire in event: %s", reservations.size(), event.getDisplayName());
                String baseUrl = configurationManager.getRequiredValue(Configuration.from(event, BASE_URL));
                Map<String, Object> model = TemplateResource.prepareModelForOfflineReservationExpiringEmailForOrganizer(event, reservations, baseUrl);
                notificationManager.sendSimpleEmail(event, null, organization.getEmail(), cc, subject, () ->
                    templateManager.renderTemplate(event, TemplateResource.OFFLINE_RESERVATION_EXPIRING_EMAIL_FOR_ORGANIZER, model, Locale.ENGLISH));
                extensionManager.handleOfflineReservationsWillExpire(event, reservations);
            }
        });
    }

    public void sendReminderForTicketAssignment() {
        getNotifiableEventsStream()
                .map(e -> Pair.of(e, ticketRepository.findAllReservationsConfirmedButNotAssignedForUpdate(e.getId())))
                .filter(p -> !p.getRight().isEmpty())
                .forEach(p -> Wrappers.voidTransactionWrapper(this::sendAssignmentReminder, p));
    }

    public void sendReminderForOptionalData() {
        getNotifiableEventsStream()
                .filter(e -> configurationManager.getBooleanConfigValue(Configuration.from(e, OPTIONAL_DATA_REMINDER_ENABLED), true))
                .filter(e -> ticketFieldRepository.countAdditionalFieldsForEvent(e.getId()) > 0)
                .map(e -> Pair.of(e, ticketRepository.findAllAssignedButNotYetNotifiedForUpdate(e.getId())))
                .filter(p -> !p.getRight().isEmpty())
                .forEach(p -> Wrappers.voidTransactionWrapper(this::sendOptionalDataReminder, p));
    }

    private void sendOptionalDataReminder(Pair<Event, List<Ticket>> eventAndTickets) {
        nestedTransactionTemplate.execute(ts -> {
            Event event = eventAndTickets.getLeft();
            int daysBeforeStart = configurationManager.getIntConfigValue(Configuration.from(event, ConfigurationKeys.ASSIGNMENT_REMINDER_START), 10);
            List<Ticket> tickets = eventAndTickets.getRight().stream().filter(t -> !ticketFieldRepository.hasOptionalData(t.getId())).collect(toList());
            Set<String> notYetNotifiedReservations = tickets.stream().map(Ticket::getTicketsReservationId).distinct().filter(rid -> findByIdForNotification(rid, event.getZoneId(), daysBeforeStart).isPresent()).collect(toSet());
            tickets.stream()
                    .filter(t -> notYetNotifiedReservations.contains(t.getTicketsReservationId()))
                    .forEach(t -> {
                        int result = ticketRepository.flagTicketAsReminderSent(t.getId());
                        Validate.isTrue(result == 1);
                        Map<String, Object> model = TemplateResource.prepareModelForReminderTicketAdditionalInfo(organizationRepository.getById(event.getOrganizationId()), event, t, ticketUpdateUrl(event, t.getUuid()));
                        Locale locale = Optional.ofNullable(t.getUserLanguage()).map(Locale::forLanguageTag).orElseGet(() -> findReservationLanguage(t.getTicketsReservationId()));
                        notificationManager.sendSimpleEmail(event, t.getTicketsReservationId(), t.getEmail(), messageSource.getMessage("reminder.ticket-additional-info.subject", new Object[]{event.getDisplayName()}, locale), () -> templateManager.renderTemplate(event, TemplateResource.REMINDER_TICKET_ADDITIONAL_INFO, model, locale));
                    });
            return null;
        });
    }

    Stream<Event> getNotifiableEventsStream() {
        return eventRepository.findAll().stream()
                .filter(e -> {
                    int daysBeforeStart = configurationManager.getIntConfigValue(Configuration.from(e, ConfigurationKeys.ASSIGNMENT_REMINDER_START), 10);
                    //we don't want to define events SO far away, don't we?
                    int days = (int) ChronoUnit.DAYS.between(ZonedDateTime.now(e.getZoneId()).toLocalDate(), e.getBegin().toLocalDate());
                    return days > 0 && days <= daysBeforeStart;
                });
    }

    private void sendAssignmentReminder(Pair<Event, Set<String>> p) {
        try {
            nestedTransactionTemplate.execute(ts -> {
                Event event = p.getLeft();
                ZoneId eventZoneId = event.getZoneId();
                int quietPeriod = configurationManager.getIntConfigValue(Configuration.from(event, ConfigurationKeys.ASSIGNMENT_REMINDER_INTERVAL), 3);
                p.getRight().stream()
                    .map(id -> findByIdForNotification(id, eventZoneId, quietPeriod))
                    .filter(Optional::isPresent)
                    .map(Optional::get)
                    .forEach(reservation -> {
                        Map<String, Object> model = prepareModelForReservationEmail(event, reservation);
                        ticketReservationRepository.updateLatestReminderTimestamp(reservation.getId(), ZonedDateTime.now(eventZoneId));
                        Locale locale = findReservationLanguage(reservation.getId());
                        notificationManager.sendSimpleEmail(event, reservation.getId(), reservation.getEmail(), messageSource.getMessage("reminder.ticket-not-assigned.subject", new Object[]{event.getDisplayName()}, locale), () -> templateManager.renderTemplate(event, TemplateResource.REMINDER_TICKETS_ASSIGNMENT_EMAIL, model, locale));
                    });
                return null;
            });
        } catch (Exception ex) {
            log.warn("cannot send reminder message", ex);
        }
    }

    public TicketReservation findByPartialID(String reservationId) {
        Validate.notBlank(reservationId, "invalid reservationId");
        Validate.matchesPattern(reservationId, "^[^%]*$", "invalid character found");
        List<TicketReservation> results = ticketReservationRepository.findByPartialID(trimToEmpty(reservationId).toLowerCase() + "%");
        Validate.isTrue(results.size() > 0, "reservation not found");
        Validate.isTrue(results.size() == 1, "multiple results found. Try handling this reservation manually.");
        return results.get(0);
    }

    public String getShortReservationID(EventAndOrganizationId event, String reservationId) {
        return configurationManager.getShortReservationID(event, findById(reservationId).orElseThrow());
    }

    public String getShortReservationID(EventAndOrganizationId event, TicketReservation reservation) {
        return configurationManager.getShortReservationID(event, reservation);
    }

    public int countAvailableTickets(EventAndOrganizationId event, TicketCategory category) {
        if(category.isBounded()) {
            return ticketRepository.countFreeTickets(event.getId(), category.getId());
        }
        return ticketRepository.countFreeTicketsForUnbounded(event.getId());
    }

    public void releaseTicket(Event event, TicketReservation ticketReservation, final Ticket ticket) {
        var category = ticketCategoryRepository.getByIdAndActive(ticket.getCategoryId(), event.getId());
        var isFree = ticket.getFinalPriceCts() == 0;
        var enableFreeCancellation = configurationManager.getBooleanConfigValue(Configuration.from(event.getOrganizationId(), event.getId(), ticket.getId(), ALLOW_FREE_TICKETS_CANCELLATION), false);
        var conditionsMet = CategoryEvaluator.isTicketCancellationAvailable(ticketCategoryRepository, ticket);

        // reported the conditions of TicketDecorator.getCancellationEnabled
        if (!(isFree && enableFreeCancellation && conditionsMet)) {
            throw new IllegalStateException("Cannot release reserved tickets");
        }
        //

        String reservationId = ticketReservation.getId();
        //#365 - reset UUID when releasing a ticket
        int result = ticketRepository.releaseTicket(reservationId, UUID.randomUUID().toString(), event.getId(), ticket.getId());
        Validate.isTrue(result == 1, String.format("Expected 1 row to be updated, got %d", result));
        if(category.isAccessRestricted() || !category.isBounded()) {
            ticketRepository.unbindTicketsFromCategory(event.getId(), category.getId(), singletonList(ticket.getId()));
        }
        Organization organization = organizationRepository.getById(event.getOrganizationId());
        Map<String, Object> model = TemplateResource.buildModelForTicketHasBeenCancelled(organization, event, ticket);
        Locale locale = Locale.forLanguageTag(Optional.ofNullable(ticket.getUserLanguage()).orElse("en"));
        notificationManager.sendSimpleEmail(event, reservationId, ticket.getEmail(), messageSource.getMessage("email-ticket-released.subject",
                new Object[]{event.getDisplayName()}, locale),
                () -> templateManager.renderTemplate(event, TemplateResource.TICKET_HAS_BEEN_CANCELLED, model, locale));

        String ticketCategoryDescription = ticketCategoryDescriptionRepository.findByTicketCategoryIdAndLocale(category.getId(), ticket.getUserLanguage()).orElse("");

        List<AdditionalServiceItem> additionalServiceItems = additionalServiceItemRepository.findByReservationUuid(reservationId);
        Map<String, Object> adminModel = TemplateResource.buildModelForTicketHasBeenCancelledAdmin(organization, event, ticket,
            ticketCategoryDescription, additionalServiceItems, asi -> additionalServiceTextRepository.findByLocaleAndType(asi.getAdditionalServiceId(), locale.getLanguage(), AdditionalServiceText.TextType.TITLE));
        notificationManager.sendSimpleEmail(event, null, organization.getEmail(), messageSource.getMessage("email-ticket-released.admin.subject", new Object[]{ticket.getId(), event.getDisplayName()}, locale),
            () -> templateManager.renderTemplate(event, TemplateResource.TICKET_HAS_BEEN_CANCELLED_ADMIN, adminModel, locale));

        int deletedValues = ticketFieldRepository.deleteAllValuesForTicket(ticket.getId());
        log.debug("deleting {} field values for ticket {}", deletedValues, ticket.getId());

        auditingRepository.insert(reservationId, null, event.getId(), Audit.EventType.CANCEL_TICKET, new Date(), Audit.EntityType.TICKET, Integer.toString(ticket.getId()));

        if(ticketRepository.countTicketsInReservation(reservationId) == 0 && transactionRepository.loadOptionalByReservationId(reservationId).isEmpty()) {
            removeReservation(event, ticketReservation, false, null);
            auditingRepository.insert(reservationId, null, event.getId(), Audit.EventType.CANCEL_RESERVATION, new Date(), Audit.EntityType.RESERVATION, reservationId);
        } else {
            extensionManager.handleTicketCancelledForEvent(event, Collections.singletonList(ticket.getUuid()));
        }
    }

    public int getReservationTimeout(EventAndOrganizationId event) {
        return configurationManager.getIntConfigValue(Configuration.from(event, RESERVATION_TIMEOUT), 25);
    }

    public void validateAndConfirmOfflinePayment(String reservationId, Event event, BigDecimal paidAmount, String username) {
        TicketReservation reservation = findByPartialID(reservationId);
        Optional<OrderSummary> optionalOrderSummary = optionally(() -> orderSummaryForReservationId(reservation.getId(), event));
        Validate.isTrue(optionalOrderSummary.isPresent(), "Reservation not found");
        OrderSummary orderSummary = optionalOrderSummary.get();
        Validate.isTrue(MonetaryUtil.centsToUnit(orderSummary.getOriginalTotalPrice().getPriceWithVAT()).compareTo(paidAmount) == 0, "paid price differs from due price");
        confirmOfflinePayment(event, reservation.getId(), username);
    }

    private List<Pair<TicketReservation, OrderSummary>> fetchWaitingForPayment(int eventId, Event event, Locale locale) {
        return ticketReservationRepository.findAllReservationsWaitingForPaymentInEventId(eventId).stream()
            .map(id -> Pair.of(ticketReservationRepository.findReservationById(id), orderSummaryForReservationId(id, event)))
            .collect(toList());
    }

    public List<TicketReservationWithTransaction> getPendingPayments(String eventName) {
        return eventRepository.findOptionalEventAndOrganizationIdByShortName(eventName)
            .map(event -> ticketSearchRepository.findOfflineReservationsWithOptionalTransaction(event.getId()))
            .orElse(List.of());
    }

    public Integer getPendingPaymentsCount(int eventId) {
        return ticketReservationRepository.findAllReservationsWaitingForPaymentCountInEventId(eventId);
    }

    public List<Pair<TicketReservation, BillingDocument>> findAllInvoices(int eventId) {
        List<BillingDocument> documents = billingDocumentRepository.findAllOfTypeForEvent(BillingDocument.Type.INVOICE, eventId);
        Map<String, BillingDocument> documentsByReservationId = documents.stream().collect(toMap(BillingDocument::getReservationId, Function.identity()));
        return ticketReservationRepository.findByIds(documentsByReservationId.keySet()).stream()
            .map(r -> Pair.of(r, documentsByReservationId.get(r.getId())))
            .collect(toList());
    }

    public Integer countInvoices(int eventId) {
        return ticketReservationRepository.countInvoices(eventId);
    }


    public boolean hasPaidSupplements(String reservationId) {
        return additionalServiceItemRepository.hasPaidSupplements(reservationId);
    }

    void revertTicketsToFreeIfAccessRestricted(int eventId) {
        List<Integer> restrictedCategories = ticketCategoryRepository.findByEventId(eventId).stream()
            .filter(TicketCategory::isAccessRestricted)
            .map(TicketCategory::getId)
            .collect(toList());
        if(!restrictedCategories.isEmpty()) {
            int count = ticketRepository.revertToFreeForRestrictedCategories(eventId, restrictedCategories);
            if(count > 0) {
                log.debug("reverted {} tickets for categories {}", count, restrictedCategories);
            }
        }
    }


    public void updateReservation(String reservationId, CustomerName customerName, String email,
                                  String billingAddressCompany, String billingAddressLine1, String billingAddressLine2,
                                  String billingAddressZip, String billingAddressCity, String vatCountryCode, String customerReference,
                                  String vatNr,
                                  boolean isInvoiceRequested,
                                  boolean addCompanyBillingDetails,
                                  boolean skipVatNr,
                                  boolean validated,
                                  Locale locale) {


        String completeBillingAddress = buildCompleteBillingAddress(customerName,
            billingAddressCompany,
            billingAddressLine1,
            billingAddressLine2,
            billingAddressZip,
            billingAddressCity,
            vatCountryCode,
            locale);

        ticketReservationRepository.updateTicketReservationWithValidation(reservationId,
            customerName.getFullName(), customerName.getFirstName(), customerName.getLastName(),
            email, billingAddressCompany, billingAddressLine1, billingAddressLine2, billingAddressZip,
            billingAddressCity, completeBillingAddress, vatCountryCode, vatNr, isInvoiceRequested, addCompanyBillingDetails, skipVatNr,
            customerReference,
            validated);
    }

    static String buildCompleteBillingAddress(CustomerName customerName,
                                              String billingAddressCompany,
                                              String billingAddressLine1,
                                              String billingAddressLine2,
                                              String billingAddressZip,
                                              String billingAddressCity,
                                              String countryCode,
                                              Locale locale) {
        String companyName = stripToNull(billingAddressCompany);
        String fullName = stripToEmpty(customerName.getFullName());
        if(companyName != null && !fullName.isEmpty()) {
            companyName = companyName + "\n" + fullName;
        }
        String country = null;
        if(countryCode != null) {
            country = TicketHelper.getLocalizedCountriesForVat(locale).stream()
                .filter(c -> c.getKey().equals(countryCode))
                .map(Pair::getValue)
                .findFirst()
                .orElse(null);
        }

        return Arrays.stream(stripAll(defaultString(companyName, fullName), billingAddressLine1, billingAddressLine2, stripToEmpty(billingAddressZip) + " " + stripToEmpty(billingAddressCity), stripToNull(country)))
            .filter(Predicate.not(StringUtils::isEmpty))
            .collect(joining("\n"));
    }


    public void updateReservationInvoicingAdditionalInformation(String reservationId, TicketReservationInvoicingAdditionalInfo ticketReservationInvoicingAdditionalInfo) {
        ticketReservationRepository.updateInvoicingAdditionalInformation(reservationId, Json.toJson(ticketReservationInvoicingAdditionalInfo));
    }

    private static Locale getReservationLocale(TicketReservation reservation) {
        return StringUtils.isEmpty(reservation.getUserLanguage()) ? Locale.ENGLISH : Locale.forLanguageTag(reservation.getUserLanguage());
    }

    public PaymentWebhookResult processTransactionWebhook(String body, String signature, PaymentMethod paymentMethod) {
        //load the payment provider using system configuration
        var paymentProviderOptional = paymentManager.lookupProviderByMethod(paymentMethod, new PaymentContext())
            .filter(pp -> pp instanceof SignedWebhookHandler);
        if(paymentProviderOptional.isEmpty()) {
            return PaymentWebhookResult.error("payment provider not found");
        }

        var paymentProvider = paymentProviderOptional.get();
        var optionalTransactionWebhookPayload = ((SignedWebhookHandler) paymentProvider).parseTransactionPayload(body, signature);
        if(optionalTransactionWebhookPayload.isEmpty()) {
            return PaymentWebhookResult.error("payload not recognized");
        }
        var transactionPayload = optionalTransactionWebhookPayload.get();

        var optionalReservation = ticketReservationRepository.findOptionalReservationById(transactionPayload.getReservationId());
        if(optionalReservation.isEmpty()) {
            return PaymentWebhookResult.notRelevant("reservation not found");
        }
        var reservation = optionalReservation.get();
        var transaction = transactionRepository.loadByReservationId(reservation.getId());

        if(reservationStatusNotCompatible(reservation) || transaction.getStatus() != Transaction.Status.PENDING) {
            log.warn("discarding transaction webhook {} for reservation id {} ({}). Transaction status is: {}", transactionPayload.getType(), reservation.getId(), reservation.getStatus(), transaction.getStatus());
            return PaymentWebhookResult.notRelevant("reservation status is not compatible");
        }


        //reload the payment provider, this time within a more sensible context
        var paymentContext = new PaymentContext(eventRepository.findByReservationId(reservation.getId()));
        return paymentManager.lookupProviderByMethod(paymentMethod, paymentContext)
            .filter(pp -> pp instanceof SignedWebhookHandler)
            .map(provider -> {
                var paymentWebhookResult = ((SignedWebhookHandler) provider).processWebhook(transactionPayload, transaction, paymentContext);
                var event = eventRepository.findByReservationId(reservation.getId());
                switch(paymentWebhookResult.getType()) {
                    case NOT_RELEVANT: {
                        log.trace("Discarding event {} for reservation {}", transactionPayload.getType(), reservation.getId());
                        break;
                    }
                    case TRANSACTION_INITIATED: {
                        if(reservation.getStatus() == EXTERNAL_PROCESSING_PAYMENT) {
                            String status = WAITING_EXTERNAL_CONFIRMATION.name();
                            log.trace("Event {} received. Setting status {} for reservation {}", transactionPayload.getType(), status, reservation.getId());
                            ticketReservationRepository.updateReservationStatus(reservation.getId(), status);
                        } else {
                            log.trace("Ignoring Event {}, as it cannot be applied for reservation {} ({})", transactionPayload.getType(), reservation.getId(), reservation.getStatus());
                        }
                        break;
                    }
                    case SUCCESSFUL: {
                        log.trace("Event {} for reservation {} has been successfully processed.", transactionPayload.getType(), reservation.getId());
                        var totalPrice = totalReservationCostWithVAT(reservation);
                        var paymentToken = paymentWebhookResult.getPaymentToken();
                        var paymentSpecification = new PaymentSpecification(reservation, totalPrice, event, paymentToken,
                            orderSummaryForReservation(reservation, event), true, eventHasPrivacyPolicy(event));
                        transitionToComplete(paymentSpecification, totalPrice, Optional.empty(), paymentToken.getPaymentProvider());
                        break;
                    }
                    case FAILED: {

                        // depending on when we actually receive the event, we could have two possibilities:
                        //
                        //      1) the user is still waiting on the payment page. In this case, there's no harm in reverting the reservation status to PENDING
                        //      2) the user has given up and we're officially in background mode.
                        //
                        // either way, we have to notify the user about the charge failure. Then:
                        //
                        //      - if the reservation has expired, we cancel it and keep its data for reference, and we notify also the organizer.
                        //      - if the reservation is still valid, we can ensure that the user has at least 10 min left to retry

                        log.debug("Event {} for reservation {} has failed with reason: {}", transactionPayload.getType(), reservation.getId(), paymentWebhookResult.getReason());

                        Date expiration = reservation.getValidity();
                        Date now = new Date();
                        int slackTime = configurationManager.getIntConfigValue(Configuration.from(event).apply(RESERVATION_MIN_TIMEOUT_AFTER_FAILED_PAYMENT), 10);
                        if(expiration.before(now)) {
                            sendTransactionFailedEmail(event, reservation, paymentMethod, paymentWebhookResult, true);
                            cancelReservation(reservation, false, null);
                            break;
                        } else if(DateUtils.addMinutes(expiration, -slackTime).before(now)) {
                            ticketReservationRepository.updateValidity(reservation.getId(), DateUtils.addMinutes(now, slackTime));
                        }
                        reTransitionToPending(reservation.getId());
                        sendTransactionFailedEmail(event, reservation, paymentMethod, paymentWebhookResult, false);
                        break;
                    }
                }
                return paymentWebhookResult;
            }).orElseGet(() -> PaymentWebhookResult.error("payment provider not found"));
    }

    private boolean reservationStatusNotCompatible(TicketReservation reservation) {
        TicketReservationStatus status = reservation.getStatus();
        return status != EXTERNAL_PROCESSING_PAYMENT && status != WAITING_EXTERNAL_CONFIRMATION;
    }

    private void sendTransactionFailedEmail(Event event, TicketReservation reservation, PaymentMethod paymentMethod, PaymentWebhookResult paymentWebhookResult, boolean cancelReservation) {
        var shortReservationID = getShortReservationID(event, reservation);
        Map<String, Object> model = Map.of(
        "organization", organizationRepository.getById(event.getOrganizationId()),
        "reservationCancelled", cancelReservation,
        "reservation", reservation,
        "reservationId", shortReservationID,
        "eventName", event.getDisplayName(),
        "provider", paymentMethod.name(),
        "reason", paymentWebhookResult.getReason(),
        "reservationUrl", reservationUrl(reservation, event));

        Locale locale = Locale.forLanguageTag(reservation.getUserLanguage());
        if(cancelReservation || configurationManager.getBooleanConfigValue(Configuration.from(event).apply(NOTIFY_ALL_FAILED_PAYMENT_ATTEMPTS), false)) {
            notificationManager.sendSimpleEmail(event, reservation.getId(), reservation.getEmail(), messageSource.getMessage("email-transaction-failed.subject",
                new Object[]{shortReservationID, event.getDisplayName()}, locale),
                () -> templateManager.renderTemplate(event, TemplateResource.CHARGE_ATTEMPT_FAILED_EMAIL_FOR_ORGANIZER, model, locale),
                List.of());
        }

        notificationManager.sendSimpleEmail(event, reservation.getId(), reservation.getEmail(), messageSource.getMessage("email-transaction-failed.subject",
            new Object[]{shortReservationID, event.getDisplayName()}, locale),
            () -> templateManager.renderTemplate(event, TemplateResource.CHARGE_ATTEMPT_FAILED_EMAIL, model, locale),
            List.of());

    }

    public Optional<TransactionInitializationToken> initTransaction(Event event, String reservationId, PaymentMethod paymentMethod, Map<String, List<String>> params) {
        var optionalProvider = paymentManager.lookupProviderByMethodAndCapabilities(paymentMethod, new PaymentContext(event), List.of(SignedWebhookHandler.class, ServerInitiatedTransaction.class));
        if (optionalProvider.isEmpty()) {
            return Optional.empty();
        }
        var provider = (ServerInitiatedTransaction) optionalProvider.get();
        ticketReservationRepository.lockReservationForUpdate(reservationId);
        var reservation = ticketReservationRepository.findReservationById(reservationId);
        var paymentSpecification = new PaymentSpecification(reservation,
            totalReservationCostWithVAT(reservation), event, null,
            orderSummaryForReservation(reservation, event), false, false);
        if(!acquireGroupMembers(reservationId, event)) {
            groupManager.deleteWhitelistedTicketsForReservation(reservationId);
            var errorMessage = messageSource.getMessage("error.STEP2_WHITELIST", null, Locale.forLanguageTag(reservation.getUserLanguage()));
            return Optional.of(provider.errorToken(errorMessage));
        }
        var transactionToken = provider.initTransaction(paymentSpecification, params);
        if(reservation.getStatus() == PENDING) {
            ticketReservationRepository.updateReservationStatus(reservation.getId(), EXTERNAL_PROCESSING_PAYMENT.name());
        }
        transactionRepository.updateStatusForReservation(reservationId, Transaction.Status.PENDING);
        return Optional.of(transactionToken);
    }

    public void checkOfflinePaymentsStatus() {
        eventRepository.findAllActives(ZonedDateTime.now(Clock.systemUTC()))
            .forEach(this::checkOfflinePaymentsForEvent);
    }

    public Result<Boolean> discardMatchingPayment(String eventName,
                                                  String reservationId,
                                                  int transactionId) {
        return eventRepository.findOptionalByShortName(eventName)
            .flatMap(e -> ticketReservationRepository.findOptionalReservationById(reservationId).map(r -> Pair.of(e, r)))
            .flatMap(pair -> transactionRepository.loadOptionalByIdAndStatus(transactionId, Transaction.Status.OFFLINE_PENDING_REVIEW)
                .map(transaction -> {
                    auditingRepository.insert(reservationId, null, pair.getLeft().getId(), Audit.EventType.MATCHING_PAYMENT_DISCARDED, new Date(), RESERVATION, reservationId);
                    Validate.isTrue(transactionRepository.discardMatchingPayment(transactionId) == 1, "Transaction is in an incompatible state.");
                    return Result.success(true);
                })
            ).orElse(Result.error(ErrorCode.EventError.NOT_FOUND));
    }

    private void checkOfflinePaymentsForEvent(Event event) {
        log.trace("check offline payments for event {}", event.getShortName());
        var paymentContext = new PaymentContext(event);
        var providers = paymentManager.lookupProvidersByMethodAndCapabilities(PaymentMethod.BANK_TRANSFER, paymentContext, List.of(OfflineProcessor.class));
        if(providers.isEmpty()) {
            log.trace("No active offline provider has been found. Exiting...");
            return;
        }
        var pendingReservationsMap = ticketSearchRepository.findOfflineReservationsWithPendingTransaction(event.getId()).stream()
            .collect(toMap(tr -> tr.getTicketReservation().getId(), Function.identity()));

        if(pendingReservationsMap.isEmpty()) {
            log.trace("no pending reservations found. Exiting...");
            return;
        }

        var errors = new ArrayList<String>();
        var confirmed = new ArrayList<String>();
        var pendingReview = new ArrayList<String>();
        int matchingCount = 0;
        for (int i = 0; !pendingReservationsMap.isEmpty() && i < providers.size(); i++) {
            OfflineProcessor offlineProcessor = (OfflineProcessor) providers.get(i);
            Result<List<String>> matching = offlineProcessor.checkPendingReservations(pendingReservationsMap.values(), paymentContext, null);
            if(matching.isSuccess()) {
                int resultSize = matching.getData().size();
                matchingCount += resultSize;
                log.trace("found {} matches for provider {}", matchingCount, offlineProcessor.getClass().getName());
                if(resultSize > 0) {
                    processResults(event, pendingReservationsMap, errors, confirmed, pendingReview, matching);
                }
            }
        }
        if(matchingCount > 0) {
            var organization = organizationRepository.getById(event.getOrganizationId());
            var cc = notificationManager.getCCForEventOrganizer(event);
            var subject = String.format("%d matching payments found for: %s", matchingCount, event.getDisplayName());

            Map<String, Object> model = Map.of(
                "matchingCount", matchingCount,
                "eventName", event.getDisplayName(),
                "pendingReviewMatches", !pendingReview.isEmpty(),
                "pendingReview", pendingReview,
                "automaticApprovedMatches", !confirmed.isEmpty(),
                "automaticApproved", confirmed,
                "automaticApprovalErrors", !errors.isEmpty(),
                "approvalErrors", errors
            );
            notificationManager.sendSimpleEmail(event, null, organization.getEmail(), cc, subject,
                () -> templateManager.renderTemplate(event, TemplateResource.OFFLINE_PAYMENT_MATCHES_FOUND, model, Locale.ENGLISH));
        }


    }

    private void processResults(Event event, Map<String, TicketReservationWithTransaction> pendingReservationsMap, ArrayList<String> errors, ArrayList<String> confirmed, ArrayList<String> pendingReview, Result<List<String>> matching) {
        var reservations = ticketSearchRepository.findOfflineReservationsWithTransaction(matching.getData());
        var byStatus = reservations.stream()
            .peek(tr -> {
                var reservationId = tr.getTicketReservation().getId();
                auditingRepository.insert(reservationId, null, event.getId(),
                    MATCHING_PAYMENT_FOUND, new Date(), RESERVATION, reservationId, Json.toJson(List.of(tr.getTransaction().getMetadata())));
                pendingReservationsMap.remove(reservationId);
            })
            .collect(groupingBy(tr -> tr.getTransaction().getStatus()));

        byStatus.getOrDefault(Transaction.Status.OFFLINE_MATCHING_PAYMENT_FOUND, List.of()).forEach(tr -> {
            var reservationId = tr.getTicketReservation().getId();
            if(automaticConfirmOfflinePayment(event, reservationId)) {
                log.trace("reservation {} confirmed automatically", reservationId);
                auditingRepository.insert(reservationId, null, event.getId(), Audit.EventType.AUTOMATIC_PAYMENT_CONFIRMATION, new Date(), RESERVATION, reservationId);
                confirmed.add(reservationId);
            } else {
                log.trace("got error while confirming reservation {}", reservationId);
                auditingRepository.insert(reservationId, null, event.getId(), Audit.EventType.AUTOMATIC_PAYMENT_CONFIRMATION_FAILED, new Date(), RESERVATION, reservationId);
                errors.add(reservationId);
            }
        });

        pendingReview.addAll(byStatus.getOrDefault(Transaction.Status.OFFLINE_PENDING_REVIEW, List.of()).stream().map(tr -> tr.getTicketReservation().getId()).collect(toList()));
    }

    private boolean automaticConfirmOfflinePayment(Event event, String reservationId) {
        try {
            confirmOfflinePayment(event, reservationId, null);
            return true;
        } catch(Exception ex) {
            log.warn("Unable to confirm reservation "+reservationId, ex);
            return false;
        }
    }
}<|MERGE_RESOLUTION|>--- conflicted
+++ resolved
@@ -939,7 +939,6 @@
         TicketReservation reservation = findById(reservationId).orElseThrow(IllegalStateException::new);
         var assignedTicketsByCategory = findTicketsInReservation(reservationId).stream()
             .filter(ticket -> StringUtils.isNotBlank(ticket.getFullName()) || StringUtils.isNotBlank(ticket.getFirstName()) || StringUtils.isNotBlank(ticket.getEmail()))
-<<<<<<< HEAD
             .collect(Collectors.groupingBy(Ticket::getCategoryId));
 
         var ticketToBeLocked = assignedTicketsByCategory.entrySet().stream()
@@ -957,20 +956,11 @@
 
         assignedTicketsByCategory.values().stream().flatMap(List::stream).forEach(ticket -> {
             Locale locale = Locale.forLanguageTag(ticket.getUserLanguage());
-            if(paymentProxy != PaymentProxy.ADMIN && configurationManager.getBooleanConfigValue(Configuration.from(event).apply(SEND_TICKETS_AUTOMATICALLY), true)) {
+            if((paymentProxy != PaymentProxy.ADMIN || sendTickets) && configurationManager.getBooleanConfigValue(Configuration.from(event).apply(SEND_TICKETS_AUTOMATICALLY), true)) {
                 sendTicketByEmail(ticket, locale, event, getTicketEmailGenerator(event, reservation, locale));
             }
             extensionManager.handleTicketAssignment(ticket);
         });
-=======
-            .forEach(ticket -> {
-                Locale locale = Locale.forLanguageTag(ticket.getUserLanguage());
-                if((paymentProxy != PaymentProxy.ADMIN || sendTickets) && configurationManager.getBooleanConfigValue(Configuration.from(event).apply(SEND_TICKETS_AUTOMATICALLY), true)) {
-                    sendTicketByEmail(ticket, locale, event, getTicketEmailGenerator(event, reservation, locale));
-                }
-                extensionManager.handleTicketAssignment(ticket);
-            });
->>>>>>> 09286b45
 
     }
 
