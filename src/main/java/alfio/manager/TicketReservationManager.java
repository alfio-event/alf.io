--- conflicted
+++ resolved
@@ -137,16 +137,9 @@
 
     }
 
-<<<<<<< HEAD
-=======
-    public static class OfflinePaymentException extends RuntimeException {
-        OfflinePaymentException(String message){ super(message); }
-    }
-
     public static class TooManyTicketsForDiscountCodeException extends RuntimeException {
     }
 
->>>>>>> 64336e9a
     public TicketReservationManager(EventRepository eventRepository,
                                     OrganizationRepository organizationRepository,
                                     TicketRepository ticketRepository,
@@ -368,14 +361,10 @@
         }
         try {
             PaymentResult paymentResult;
-<<<<<<< HEAD
             ticketReservationRepository.lockReservationForUpdate(spec.getReservationId());
-=======
-            ticketReservationRepository.lockReservationForUpdate(reservationId);
-            if(isDiscountCodeUsageExceeded(reservationId)) {
+            if(isDiscountCodeUsageExceeded(spec.getReservationId())) {
                 return PaymentResult.unsuccessful(ErrorsCode.STEP_2_DISCOUNT_CODE_USAGE_EXCEEDED);
             }
->>>>>>> 64336e9a
             if(reservationCost.getPriceWithVAT() > 0) {
                 if(spec.isInvoiceRequested() && configurationManager.hasAllConfigurationsForInvoice(spec.getEvent())) {
                     int invoiceSequence = invoiceSequencesRepository.lockReservationForUpdate(spec.getEvent().getOrganizationId());
