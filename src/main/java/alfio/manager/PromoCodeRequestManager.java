/**
 * This file is part of alf.io.
 *
 * alf.io is free software: you can redistribute it and/or modify
 * it under the terms of the GNU General Public License as published by
 * the Free Software Foundation, either version 3 of the License, or
 * (at your option) any later version.
 *
 * alf.io is distributed in the hope that it will be useful,
 * but WITHOUT ANY WARRANTY; without even the implied warranty of
 * MERCHANTABILITY or FITNESS FOR A PARTICULAR PURPOSE.  See the
 * GNU General Public License for more details.
 *
 * You should have received a copy of the GNU General Public License
 * along with alf.io.  If not, see <http://www.gnu.org/licenses/>.
 */
package alfio.manager;

import alfio.controller.form.ReservationForm;
import alfio.controller.support.TemplateProcessor;
import alfio.manager.support.response.ValidatedResponse;
import alfio.manager.system.ConfigurationManager;
import alfio.manager.system.Mailer;
import alfio.model.*;
import alfio.model.metadata.AlfioMetadata;
import alfio.model.modification.TicketReservationModification;
import alfio.model.result.ValidationResult;
<<<<<<< HEAD
import alfio.model.system.ConfigurationKeys;
import alfio.model.user.Organization;
import alfio.repository.*;
import alfio.repository.user.OrganizationRepository;
import alfio.util.*;
=======
import alfio.repository.EventRepository;
import alfio.repository.PromoCodeDiscountRepository;
import alfio.repository.SpecialPriceRepository;
import alfio.repository.TicketCategoryRepository;
import alfio.util.ClockProvider;
import alfio.util.ErrorsCode;
import alfio.util.RequestUtils;
>>>>>>> 7e28b7de
import lombok.AllArgsConstructor;
import org.apache.commons.lang3.StringUtils;
import org.apache.commons.lang3.tuple.Pair;
import org.apache.commons.lang3.tuple.Triple;
import org.springframework.stereotype.Component;
import org.springframework.validation.BeanPropertyBindingResult;
import org.springframework.validation.BindingResult;
import org.springframework.web.context.request.ServletWebRequest;

import java.time.Clock;
import java.time.ZoneId;
import java.time.ZonedDateTime;
import java.util.*;
import java.util.function.BiConsumer;
import java.util.function.Function;

import static alfio.model.PromoCodeDiscount.categoriesOrNull;

@Component
@AllArgsConstructor
public class PromoCodeRequestManager {

<<<<<<< HEAD
    public static final Clock UTC = Clock.systemUTC();
    private SpecialPriceRepository specialPriceRepository;
    private PromoCodeDiscountRepository promoCodeRepository;
    private TicketCategoryRepository ticketCategoryRepository;
    private EventManager eventManager;
    private EventRepository eventRepository;
    private TicketReservationManager ticketReservationManager;
    private TicketRepository ticketRepository;
    private NotificationManager notificationManager;
    private final TemplateManager templateManager;
    private final EmailMessageRepository emailMessageRepository;
    private final ConfigurationManager configurationManager;
    private final OrganizationRepository organizationRepository;
=======
    private final SpecialPriceRepository specialPriceRepository;
    private final PromoCodeDiscountRepository promoCodeRepository;
    private final TicketCategoryRepository ticketCategoryRepository;
    private final EventManager eventManager;
    private final EventRepository eventRepository;
    private final TicketReservationManager ticketReservationManager;
    private final ClockProvider clockProvider;
>>>>>>> 7e28b7de

    enum PromoCodeType {
        SPECIAL_PRICE, PROMO_CODE_DISCOUNT, TICKET_CATEGORY_CODE, NOT_FOUND
    }

    public Optional<String> createReservationFromPromoCode(String eventName,
                                                           String code,
                                                           BiConsumer<String, String> queryStringHandler,
                                                           Function<Pair<Optional<String>, BindingResult>, Optional<String>> handleErrors,
                                                           ServletWebRequest request) {

        String trimmedCode = StringUtils.trimToNull(code);

        if(trimmedCode == null) {
            return Optional.empty();
        }

        return eventRepository.findOptionalByShortName(eventName).flatMap(e -> {

            var checkedCode = checkCode(e, trimmedCode);

            var codeType = checkPromoCodeType(e.getId(), trimmedCode);

            var maybePromoCodeDiscount = checkedCode.getValue().getRight();

            if(checkedCode.isSuccess() && codeType == PromoCodeType.PROMO_CODE_DISCOUNT) {
                queryStringHandler.accept("code", trimmedCode);
                return Optional.empty();
            } else if(codeType == PromoCodeType.TICKET_CATEGORY_CODE) {
                var category = ticketCategoryRepository.findCodeInEvent(e.getId(), trimmedCode).orElseThrow();
                if(!category.isAccessRestricted()) {
                    var res = makeSimpleReservation(e, category.getId(), trimmedCode, request, maybePromoCodeDiscount);
                    return handleErrors.apply(res);
                } else {
                    var specialPrice = specialPriceRepository.findActiveNotAssignedByCategoryId(category.getId(), 1).stream().findFirst();
                    if(specialPrice.isEmpty()) {
                        queryStringHandler.accept("errors", ErrorsCode.STEP_1_CODE_NOT_FOUND);
                        return Optional.empty();
                    }
                    var res = makeSimpleReservation(e, category.getId(), specialPrice.get().getCode(), request, maybePromoCodeDiscount);
                    return handleErrors.apply(res);
                }
            } else if (checkedCode.isSuccess() && codeType == PromoCodeType.SPECIAL_PRICE) {
                int ticketCategoryId = specialPriceRepository.getByCode(trimmedCode).get().getTicketCategoryId();
                var res = makeSimpleReservation(e, ticketCategoryId, trimmedCode, request, maybePromoCodeDiscount);
                return handleErrors.apply(res);
            } else {
                queryStringHandler.accept("errors", ErrorsCode.STEP_1_CODE_NOT_FOUND);
                return Optional.empty();
            }
        });
    }

    public ValidatedResponse<Triple<Optional<SpecialPrice>, Event, Optional<PromoCodeDiscount>>> checkCode(String eventName, String promoCode) {
        var eventOptional = eventRepository.findOptionalByShortName(eventName);
        if(eventOptional.isEmpty()) {
            return new ValidatedResponse<>(ValidationResult.failed(new ValidationResult.ErrorDescriptor("eventName", "Event not found.")), null);
        }
        var event = eventOptional.get();
        var response = checkCode(event, promoCode);
        if(response.isSuccess()) {
            var value = response.getValue();
            return new ValidatedResponse<>(ValidationResult.success(), Triple.of(value.getLeft(), event, value.getRight()));
        } else {
            return new ValidatedResponse<>(ValidationResult.failed(new ValidationResult.ErrorDescriptor("promoCode", ErrorsCode.STEP_1_CODE_NOT_FOUND, ErrorsCode.STEP_1_CODE_NOT_FOUND)), null);
        }
    }

    public ValidatedResponse<Pair<Optional<SpecialPrice>, Optional<PromoCodeDiscount>>> checkCode(Event event, String promoCode) {
        ZoneId eventZoneId = event.getZoneId();
        ZonedDateTime now = ZonedDateTime.now(clockProvider.withZone(eventZoneId));
        Optional<String> maybeSpecialCode = Optional.ofNullable(StringUtils.trimToNull(promoCode));
        Optional<SpecialPrice> specialCode = maybeSpecialCode.flatMap(specialPriceRepository::getByCode);
        Optional<PromoCodeDiscount> promotionCodeDiscount = maybeSpecialCode.flatMap((trimmedCode) -> promoCodeRepository.findPublicPromoCodeInEventOrOrganization(event.getId(), trimmedCode));
        promotionCodeDiscount = ticketReservationManager.checkPromoCodeIsValid(promotionCodeDiscount, event);

        var result = Pair.of(specialCode, promotionCodeDiscount);

        var errorResponse = new ValidatedResponse<>(ValidationResult.failed(new ValidationResult.ErrorDescriptor("promoCode", ErrorsCode.STEP_1_CODE_NOT_FOUND, ErrorsCode.STEP_1_CODE_NOT_FOUND)), result);

        //
        if(specialCode.isPresent()) {
            if (eventManager.getOptionalByIdAndActive(specialCode.get().getTicketCategoryId(), event.getId()).isEmpty()) {
                return errorResponse;
            }

            if (specialCode.get().getStatus() != SpecialPrice.Status.FREE) {
                return errorResponse;
            }

        } else if (promotionCodeDiscount.isPresent() && !promotionCodeDiscount.get().isCurrentlyValid(eventZoneId, now)) {
            return errorResponse;
        } else if (promotionCodeDiscount.isPresent() && isDiscountCodeUsageExceeded(promotionCodeDiscount.get())){
            return errorResponse;
        } else if(promotionCodeDiscount.isEmpty()) {
            return errorResponse;
        }
        //


        return new ValidatedResponse<>(ValidationResult.success(), result);
    }

    private PromoCodeType checkPromoCodeType(int eventId, String trimmedCode) {
        if(trimmedCode == null) {
            return PromoCodeType.NOT_FOUND;
        }  else if(specialPriceRepository.getByCode(trimmedCode).isPresent()) {
            return PromoCodeType.SPECIAL_PRICE;
        } else if (promoCodeRepository.findPublicPromoCodeInEventOrOrganization(eventId, trimmedCode).isPresent()) {
            return PromoCodeType.PROMO_CODE_DISCOUNT;
        } else if (ticketCategoryRepository.findCodeInEvent(eventId, trimmedCode).isPresent()) {
            return PromoCodeType.TICKET_CATEGORY_CODE;
        } else {
            return PromoCodeType.NOT_FOUND;
        }
    }

    private boolean isDiscountCodeUsageExceeded(PromoCodeDiscount discount) {
        return discount.getMaxUsage() != null && discount.getMaxUsage() <= promoCodeRepository.countConfirmedPromoCode(discount.getId(), categoriesOrNull(discount), null, categoriesOrNull(discount) != null ? "X" : null);
    }

    private Pair<Optional<String>, BindingResult> makeSimpleReservation(Event event,
                                                                        int ticketCategoryId,
                                                                        String promoCode,
                                                                        ServletWebRequest request,
                                                                        Optional<PromoCodeDiscount> promoCodeDiscount) {

        Locale locale = RequestUtils.getMatchingLocale(request, event);
        ReservationForm form = new ReservationForm();
        form.setPromoCode(promoCode);
        TicketReservationModification reservation = new TicketReservationModification();
        reservation.setAmount(1);
        reservation.setTicketCategoryId(ticketCategoryId);
        form.setReservation(Collections.singletonList(reservation));
        var bindingRes = new BeanPropertyBindingResult(form, "reservationForm");
        return Pair.of(createTicketReservation(form, bindingRes, event, locale, promoCodeDiscount.map(PromoCodeDiscount::getPromoCode)), bindingRes);
    }

    private Optional<String> createTicketReservation(ReservationForm reservation,
                                                     BindingResult bindingResult,
                                                     Event event,
                                                     Locale locale,
                                                     Optional<String> promoCodeDiscount) {
        return reservation.validate(bindingResult, ticketReservationManager, eventManager, promoCodeDiscount.orElse(null), event)
            .flatMap(selected -> ticketReservationManager.createTicketReservation(event, selected.getLeft(), selected.getRight(), promoCodeDiscount, locale, bindingResult));
    }

    public boolean sendEMail(int promoCodeId) {
        var pCode = promoCodeRepository.findOptionalById(promoCodeId);
        var countUsage = promoCodeRepository.countConfirmedPromoCode(promoCodeId,categoriesOrNull(pCode.get()), null, categoriesOrNull(pCode.get()) != null ? "X" : null);
        var locale = Locale.ITALY;
        if (pCode.isEmpty() || pCode.get().getEmailReference().isEmpty()){
            return false;
        }

        var model = new HashMap<String, Object>();
        model.put("promoCode", pCode.get().getPromoCode());
        model.put("promoCodeAmount", pCode.get().getMaxUsage() - countUsage);
        model.put("refEmail",pCode.get().getEmailReference());
        model.put("promoCodeDetails",pCode.get().getDescription());
        String baseUrl = configurationManager.getForSystem(ConfigurationKeys.BASE_URL).getRequiredValue();
        model.put("baseUrl",baseUrl);
        model.put("organization", organizationRepository.getById(pCode.get().getOrganizationId()));

        //get associated event, if any
        var eventId = pCode.get().getEventId();
        if (eventId == null) {
            //let's find a suitable eventID
            if (pCode.get().getAlfioMetadata().getAttributes().containsKey("idEvent")) {
                eventId = Integer.parseInt(pCode.get().getAlfioMetadata().getAttributes().get("idEvent").toString());
            } else {
                //no event, no mail (event_id is a FK on email table) :( attaching fake event
                var eventList = eventRepository.findByOrganizationIds(Collections.singleton(pCode.get().getOrganizationId()));
                if (eventList.size() == 0) {
                    return false; //no event for this organization
                } else {
                    eventId = eventList.get(0).getId(); //I don't care what event is binded to promocode
                }
            }
        }

        EventAndOrganizationId eventAndOrganizationId = new EventAndOrganizationId(eventId,pCode.get().getOrganizationId());
        var temp = TemplateProcessor.buildGenericEmail(templateManager, TemplateResource.EMAIL_FOR_PROMO_CODE, locale, model, eventAndOrganizationId );
        var subject = "Promo code activation";
        var textRender = temp.getLeft();
        var htmlRender = temp.getRight();
        emailMessageRepository.insertWithPromoCode(eventId, "", pCode.get().getEmailReference(), null, subject, textRender, htmlRender, "", "", ZonedDateTime.now(UTC),pCode.get().getOrganizationId());
        return true;
    }

    public boolean sendPromotionalEmail(String recipient, String subject, String message, int organizationId) {
        var locale = Locale.ITALY;

        var model = new HashMap<String, Object>();
        model.put("message", message);
        String baseUrl = configurationManager.getForSystem(ConfigurationKeys.BASE_URL).getRequiredValue();
        model.put("baseUrl",baseUrl);
        model.put("organization", organizationRepository.getById(organizationId));
        model.put("refEmail",recipient);
        int eventId = -1;
        //no event, no mail (event_id is a FK on email table) :( attaching fake event
        var eventList = eventRepository.findByOrganizationIds(Collections.singleton(organizationId));
        if (eventList.size() == 0) {
            return false; //no event for this organization
        } else {
            eventId = eventList.get(0).getId(); //I don't care what event is binded to promocode
        }
        EventAndOrganizationId eventAndOrganizationId = new EventAndOrganizationId(eventId,organizationId);
        var temp = TemplateProcessor.buildGenericEmail(templateManager, TemplateResource.PROMOTIONAL_EMAIL, locale, model, eventAndOrganizationId );
        var textRender = temp.getLeft();
        var htmlRender = temp.getRight();
        emailMessageRepository.insertWithPromoCode(eventId, "", recipient, null, subject, textRender, htmlRender, "", "", ZonedDateTime.now(UTC), organizationId);
        return true;
    }

}<|MERGE_RESOLUTION|>--- conflicted
+++ resolved
@@ -25,13 +25,11 @@
 import alfio.model.metadata.AlfioMetadata;
 import alfio.model.modification.TicketReservationModification;
 import alfio.model.result.ValidationResult;
-<<<<<<< HEAD
 import alfio.model.system.ConfigurationKeys;
 import alfio.model.user.Organization;
 import alfio.repository.*;
 import alfio.repository.user.OrganizationRepository;
 import alfio.util.*;
-=======
 import alfio.repository.EventRepository;
 import alfio.repository.PromoCodeDiscountRepository;
 import alfio.repository.SpecialPriceRepository;
@@ -39,7 +37,6 @@
 import alfio.util.ClockProvider;
 import alfio.util.ErrorsCode;
 import alfio.util.RequestUtils;
->>>>>>> 7e28b7de
 import lombok.AllArgsConstructor;
 import org.apache.commons.lang3.StringUtils;
 import org.apache.commons.lang3.tuple.Pair;
@@ -62,7 +59,6 @@
 @AllArgsConstructor
 public class PromoCodeRequestManager {
 
-<<<<<<< HEAD
     public static final Clock UTC = Clock.systemUTC();
     private SpecialPriceRepository specialPriceRepository;
     private PromoCodeDiscountRepository promoCodeRepository;
@@ -76,15 +72,7 @@
     private final EmailMessageRepository emailMessageRepository;
     private final ConfigurationManager configurationManager;
     private final OrganizationRepository organizationRepository;
-=======
-    private final SpecialPriceRepository specialPriceRepository;
-    private final PromoCodeDiscountRepository promoCodeRepository;
-    private final TicketCategoryRepository ticketCategoryRepository;
-    private final EventManager eventManager;
-    private final EventRepository eventRepository;
-    private final TicketReservationManager ticketReservationManager;
     private final ClockProvider clockProvider;
->>>>>>> 7e28b7de
 
     enum PromoCodeType {
         SPECIAL_PRICE, PROMO_CODE_DISCOUNT, TICKET_CATEGORY_CODE, NOT_FOUND
@@ -269,8 +257,8 @@
         EventAndOrganizationId eventAndOrganizationId = new EventAndOrganizationId(eventId,pCode.get().getOrganizationId());
         var temp = TemplateProcessor.buildGenericEmail(templateManager, TemplateResource.EMAIL_FOR_PROMO_CODE, locale, model, eventAndOrganizationId );
         var subject = "Promo code activation";
-        var textRender = temp.getLeft();
-        var htmlRender = temp.getRight();
+        var textRender = temp.getTextPart();
+        var htmlRender = temp.getHtmlPart();
         emailMessageRepository.insertWithPromoCode(eventId, "", pCode.get().getEmailReference(), null, subject, textRender, htmlRender, "", "", ZonedDateTime.now(UTC),pCode.get().getOrganizationId());
         return true;
     }
@@ -294,8 +282,8 @@
         }
         EventAndOrganizationId eventAndOrganizationId = new EventAndOrganizationId(eventId,organizationId);
         var temp = TemplateProcessor.buildGenericEmail(templateManager, TemplateResource.PROMOTIONAL_EMAIL, locale, model, eventAndOrganizationId );
-        var textRender = temp.getLeft();
-        var htmlRender = temp.getRight();
+        var textRender = temp.getTextPart();
+        var htmlRender = temp.getHtmlPart();
         emailMessageRepository.insertWithPromoCode(eventId, "", recipient, null, subject, textRender, htmlRender, "", "", ZonedDateTime.now(UTC), organizationId);
         return true;
     }
