--- conflicted
+++ resolved
@@ -19,11 +19,8 @@
 import alfio.manager.system.ConfigurationManager;
 import alfio.manager.system.Mailer;
 import alfio.model.*;
-<<<<<<< HEAD
+import alfio.model.PurchaseContext.PurchaseContextType;
 import alfio.model.extension.CreditNoteGeneration;
-=======
-import alfio.model.PurchaseContext.PurchaseContextType;
->>>>>>> 42e29441
 import alfio.model.system.ConfigurationKeys;
 import alfio.model.user.Organization;
 import alfio.repository.*;
@@ -121,9 +118,8 @@
         return createBillingDocument(purchaseContext, reservation, username, reservation.getHasInvoiceNumber() ? INVOICE : RECEIPT, orderSummary);
     }
 
-<<<<<<< HEAD
-    BillingDocument createBillingDocument(Event event, TicketReservation reservation, String username, BillingDocument.Type type, OrderSummary orderSummary) {
-        Map<String, Object> model = prepareModelForBillingDocument(event, reservation, orderSummary, type);
+    BillingDocument createBillingDocument(PurchaseContext purchaseContext, TicketReservation reservation, String username, BillingDocument.Type type, OrderSummary orderSummary) {
+        Map<String, Object> model = prepareModelForBillingDocument(purchaseContext, reservation, orderSummary, type);
         String number;
         if(type == INVOICE) {
             number = reservation.getInvoiceNumber();
@@ -132,17 +128,10 @@
         } else {
             number = UUID.randomUUID().toString();
         }
-        AffectedRowCountAndKey<Long> doc = billingDocumentRepository.insert(event.getId(), reservation.getId(), number, type, json.asJsonString(model), event.now(clockProvider), event.getOrganizationId());
-        log.trace("billing document #{} created", doc.getKey());
-        auditingRepository.insert(reservation.getId(), userRepository.nullSafeFindIdByUserName(username).orElse(null), event.getId(), Audit.EventType.BILLING_DOCUMENT_GENERATED, new Date(), Audit.EntityType.RESERVATION, reservation.getId(), singletonList(singletonMap("documentId", doc.getKey())));
-=======
-    BillingDocument createBillingDocument(PurchaseContext purchaseContext, TicketReservation reservation, String username, BillingDocument.Type type, OrderSummary orderSummary) {
-        Map<String, Object> model = prepareModelForBillingDocument(purchaseContext, reservation, orderSummary);
-        String number = reservation.getHasInvoiceNumber() ? reservation.getInvoiceNumber() : UUID.randomUUID().toString();
         var eventId = purchaseContext.event().map(Event::getId).orElse(null);
         AffectedRowCountAndKey<Long> doc = billingDocumentRepository.insert(eventId, reservation.getId(), number, type, json.asJsonString(model), purchaseContext.now(clockProvider), purchaseContext.getOrganizationId());
+        log.trace("billing document #{} created", doc.getKey());
         auditingRepository.insert(reservation.getId(), userRepository.nullSafeFindIdByUserName(username).orElse(null), purchaseContext, Audit.EventType.BILLING_DOCUMENT_GENERATED, new Date(), Audit.EntityType.RESERVATION, reservation.getId(), singletonList(singletonMap("documentId", doc.getKey())));
->>>>>>> 42e29441
         return billingDocumentRepository.findByIdAndReservationId(doc.getKey(), reservation.getId()).orElseThrow(IllegalStateException::new);
     }
 
@@ -156,9 +145,8 @@
         return billingDocumentRepository.findById(id);
     }
 
-<<<<<<< HEAD
-    private Map<String, Object> prepareModelForBillingDocument(Event event, TicketReservation reservation, OrderSummary summary, BillingDocument.Type type) {
-        Organization organization = organizationRepository.getById(event.getOrganizationId());
+    private Map<String, Object> prepareModelForBillingDocument(PurchaseContext purchaseContext, TicketReservation reservation, OrderSummary summary, BillingDocument.Type type) {
+        Organization organization = organizationRepository.getById(purchaseContext.getOrganizationId());
 
         String creditNoteNumber = reservation.getInvoiceNumber();
         if(type == CREDIT_NOTE) {
@@ -167,13 +155,7 @@
                 .map(CreditNoteGeneration::getCreditNoteNumber).orElse(creditNoteNumber);
         }
 
-        var bankingInfo = configurationManager.getFor(Set.of(VAT_NR, INVOICE_ADDRESS, BANK_ACCOUNT_NR, BANK_ACCOUNT_OWNER), ConfigurationLevel.event(event));
-=======
-    private Map<String, Object> prepareModelForBillingDocument(PurchaseContext purchaseContext, TicketReservation reservation, OrderSummary summary) {
-        Organization organization = organizationRepository.getById(purchaseContext.getOrganizationId());
-
         var bankingInfo = configurationManager.getFor(Set.of(VAT_NR, INVOICE_ADDRESS, BANK_ACCOUNT_NR, BANK_ACCOUNT_OWNER), purchaseContext.getConfigurationLevel());
->>>>>>> 42e29441
         Optional<String> invoiceAddress = bankingInfo.get(INVOICE_ADDRESS).getValue();
         Optional<String> bankAccountNr = bankingInfo.get(BANK_ACCOUNT_NR).getValue();
         Optional<String> bankAccountOwner = bankingInfo.get(BANK_ACCOUNT_OWNER).getValue();
@@ -197,18 +179,13 @@
             && PriceContainer.VatStatus.isVatExempt(reservation.getVatStatus());
         model.put("isEvent", purchaseContext.getType() == PurchaseContextType.event);
         model.put("euBusiness", euBusiness);
-<<<<<<< HEAD
-        model.put("publicId", configurationManager.getPublicReservationID(event, reservation));
+        model.put("publicId", configurationManager.getPublicReservationID(purchaseContext, reservation));
         var additionalInfo = ticketReservationRepository.getAdditionalInfo(reservation.getId());
         model.put("invoicingAdditionalInfo", additionalInfo.getInvoicingAdditionalInfo());
         model.put("billingDetails", additionalInfo.getBillingDetails());
         if(type == CREDIT_NOTE) {
             model.put(CREDIT_NOTE_NUMBER, creditNoteNumber);
         }
-=======
-        model.put("publicId", configurationManager.getPublicReservationID(purchaseContext, reservation));
-        model.put("invoicingAdditionalInfo", ticketReservationRepository.getAdditionalInfo(reservation.getId()).getInvoicingAdditionalInfo());
->>>>>>> 42e29441
         return model;
     }
 }