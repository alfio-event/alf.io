/**
 * This file is part of alf.io.
 *
 * alf.io is free software: you can redistribute it and/or modify
 * it under the terms of the GNU General Public License as published by
 * the Free Software Foundation, either version 3 of the License, or
 * (at your option) any later version.
 *
 * alf.io is distributed in the hope that it will be useful,
 * but WITHOUT ANY WARRANTY; without even the implied warranty of
 * MERCHANTABILITY or FITNESS FOR A PARTICULAR PURPOSE.  See the
 * GNU General Public License for more details.
 *
 * You should have received a copy of the GNU General Public License
 * along with alf.io.  If not, see <http://www.gnu.org/licenses/>.
 */
package alfio.repository;

import alfio.model.EmailMessage;
import alfio.model.LightweightMailMessage;
import ch.digitalfondue.npjt.Bind;
import ch.digitalfondue.npjt.Query;
import ch.digitalfondue.npjt.QueryRepository;

import java.time.ZonedDateTime;
import java.util.Date;
import java.util.List;
import java.util.Optional;

@QueryRepository
public interface EmailMessageRepository {

    /**
     * This method returns a lightweight instance of EmailMessage. The property "Attachments" is always null.
     * @param eventId
     * @param checksum
     * @return
     */
    @Query("select id from email_message where event_id = :eventId and checksum = :checksum limit 1")
    Optional<Integer> findIdByEventIdAndChecksum(@Bind("eventId") int eventId, @Bind("checksum") String checksum);

    @Query("insert into email_message (event_id, reservation_id, status, recipient, subject, message, html_message, attachments, checksum, request_ts, email_cc) values(:eventId, :reservationId, 'WAITING', :recipient, :subject, :message, :htmlMessage, :attachments, :checksum, :timestamp, :emailCC)")
    int insert(@Bind("eventId") int eventId,
               @Bind("reservationId") String reservationId,
               @Bind("recipient") String recipient,
               @Bind("emailCC") String cc,
               @Bind("subject") String subject,
               @Bind("message") String message,
               @Bind("htmlMessage") String htmlMessage,
               @Bind("attachments") String attachments,
               @Bind("checksum") String checksum,
               @Bind("timestamp") ZonedDateTime requestTimestamp);

    @Query("insert into email_message (event_id, reservation_id, status, recipient, subject, message, html_message, attachments, checksum, request_ts, email_cc, organization_id_fk) values(:eventId, :reservationId, 'WAITING', :recipient, :subject, :message, :htmlMessage, :attachments, :checksum, :timestamp, :emailCC, :organization_id)")
    int insertWithOrganization(@Bind("eventId") int eventId,
               @Bind("reservationId") String reservationId,
               @Bind("recipient") String recipient,
               @Bind("emailCC") String cc,
               @Bind("subject") String subject,
               @Bind("message") String message,
               @Bind("htmlMessage") String htmlMessage,
               @Bind("attachments") String attachments,
               @Bind("checksum") String checksum,
               @Bind("timestamp") ZonedDateTime requestTimestamp,
               @Bind("organization_id") int organization_id);

    @Query("insert into email_message (event_id, reservation_id, status, recipient, subject, message, html_message, attachments, checksum, request_ts, email_cc, organization_id_fk) values(:eventId, :reservationId, 'PROMO_CODE', :recipient, :subject, :message, :htmlMessage, :attachments, :checksum, :timestamp, :emailCC, :organization_id)")
    int insertWithPromoCode(@Bind("eventId") int eventId,
               @Bind("reservationId") String reservationId,
               @Bind("recipient") String recipient,
               @Bind("emailCC") String cc,
               @Bind("subject") String subject,
               @Bind("message") String message,
               @Bind("htmlMessage") String htmlMessage,
               @Bind("attachments") String attachments,
               @Bind("checksum") String checksum,
               @Bind("timestamp") ZonedDateTime requestTimestamp,
               @Bind("organization_id") int organization_id);

    @Query("update email_message set status = :status where id = :messageId and event_id = :eventId and checksum = :checksum and status in (:expectedStatuses)")
    int updateStatus(@Bind("messageId") int messageId, @Bind("eventId") int eventId, @Bind("checksum") String checksum, @Bind("status") String status, @Bind("expectedStatuses") List<String> expectedStatuses);

    @Query("update email_message set status = :status where id = :messageId and event_id = :eventId")
    int updateStatus(@Bind("eventId") int eventId, @Bind("status") String status, @Bind("messageId") int messageId);

    @Query("update email_message set status = :status, attempts = :attempts where id = :messageId and status in (:expectedStatuses) ")
    int updateStatusAndAttempts(@Bind("messageId") int messageId, @Bind("status") String status, @Bind("attempts") int attempts, @Bind("expectedStatuses") List<String> expectedStatuses);

    @Query("update email_message set status = :status, attempts = :attempts, request_ts = :nextDate where id = :messageId and status in (:expectedStatuses) ")
    int updateStatusAndAttempts(@Bind("messageId") int messageId, @Bind("status") String status, @Bind("nextDate") Date date, @Bind("attempts") int attempts, @Bind("expectedStatuses") List<String> expectedStatuses);


    @Query("select id from email_message where event_id = :eventId and (status = 'WAITING' or status = 'RETRY') and request_ts <= :date limit 100 for update skip locked")
    List<Integer> loadIdsWaitingForProcessing(@Bind("eventId") int eventId, @Bind("date") Date date);

<<<<<<< HEAD
    @Query("select id from email_message where status = 'PROMO_CODE' and request_ts <= :date limit 100 for update skip locked")
    List<Integer> loadIdsPromoCodesForProcessing(@Bind("date") Date date);

    @Query("update email_message set status = 'SENT', sent_ts = :sentTimestamp where event_id = :eventId and checksum = :checksum and status in (:expectedStatuses)")
=======
    @Query("update email_message set status = 'SENT', sent_ts = :sentTimestamp, html_message = null where event_id = :eventId and checksum = :checksum and status in (:expectedStatuses)")
>>>>>>> 7e28b7de
    int updateStatusToSent(@Bind("eventId") int eventId, @Bind("checksum") String checksum, @Bind("sentTimestamp") ZonedDateTime sentTimestamp, @Bind("expectedStatuses") List<String> expectedStatuses);

    String FIND_MAILS = "select id, event_id, status, recipient, subject, message, checksum, request_ts, sent_ts, attempts, email_cc from email_message where event_id = :eventId and " +
        " (:search is null or (recipient like :search or subject like :search or message like :search)) order by sent_ts desc, id ";

    @Query("select * from (" + FIND_MAILS +"limit :pageSize offset :page) as d_tbl")
    List<LightweightMailMessage> findByEventId(@Bind("eventId") int eventId, @Bind("page") int page, @Bind("pageSize") int pageSize, @Bind("search") String search);

    @Query("select id, event_id, status, recipient, subject, message, checksum, request_ts, sent_ts, attempts, email_cc from email_message where event_id = :eventId and reservation_id = :reservationId order by sent_ts desc, id")
    List<LightweightMailMessage> findByEventIdAndReservationId(@Bind("eventId") int eventId, @Bind("reservationId") String reservationId);

    @Query("select count(*) from (" + FIND_MAILS + ") as d_tbl")
    Integer countFindByEventId(@Bind("eventId") int eventId, @Bind("search") String search);


    @Query("select * from email_message where id = :id")
    EmailMessage findById(@Bind("id") int id);

    @Query("select * from email_message where id = :messageId and event_id = :eventId")
    Optional<EmailMessage> findByEventIdAndMessageId(@Bind("eventId") int eventId, @Bind("messageId") int messageId);

    @Query("update email_message set status = 'RETRY', attempts = coalesce(attempts, 0) +1 where status = 'IN_PROCESS' and request_ts < :date")
    int setToRetryOldInProcess(@Bind("date") Date date);
}<|MERGE_RESOLUTION|>--- conflicted
+++ resolved
@@ -93,14 +93,11 @@
     @Query("select id from email_message where event_id = :eventId and (status = 'WAITING' or status = 'RETRY') and request_ts <= :date limit 100 for update skip locked")
     List<Integer> loadIdsWaitingForProcessing(@Bind("eventId") int eventId, @Bind("date") Date date);
 
-<<<<<<< HEAD
     @Query("select id from email_message where status = 'PROMO_CODE' and request_ts <= :date limit 100 for update skip locked")
     List<Integer> loadIdsPromoCodesForProcessing(@Bind("date") Date date);
 
-    @Query("update email_message set status = 'SENT', sent_ts = :sentTimestamp where event_id = :eventId and checksum = :checksum and status in (:expectedStatuses)")
-=======
+//    @Query("update email_message set status = 'SENT', sent_ts = :sentTimestamp where event_id = :eventId and checksum = :checksum and status in (:expectedStatuses)")
     @Query("update email_message set status = 'SENT', sent_ts = :sentTimestamp, html_message = null where event_id = :eventId and checksum = :checksum and status in (:expectedStatuses)")
->>>>>>> 7e28b7de
     int updateStatusToSent(@Bind("eventId") int eventId, @Bind("checksum") String checksum, @Bind("sentTimestamp") ZonedDateTime sentTimestamp, @Bind("expectedStatuses") List<String> expectedStatuses);
 
     String FIND_MAILS = "select id, event_id, status, recipient, subject, message, checksum, request_ts, sent_ts, attempts, email_cc from email_message where event_id = :eventId and " +
