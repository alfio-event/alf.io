--- conflicted
+++ resolved
@@ -62,7 +62,6 @@
         " on a.generation_ts = b.time and a.reservation_id_fk = b.reservation_id_fk")
     List<BillingDocument> findAllOfTypeForEvent(@Bind("type") BillingDocument.Type type, @Bind("eventId") int eventId);
 
-<<<<<<< HEAD
     @Query(
         "select a.* from billing_document a inner join " +
             "(select max(generation_ts) as time,reservation_id_fk from billing_document where status = 'VALID' and type = 'INVOICE' and event_id_fk = :eventId group by reservation_id_fk) b" +
@@ -72,12 +71,8 @@
     )
     List<BillingDocument> findAllForEvent(@Bind("eventId") int eventId);
 
-    @Query("delete from billing_document where reservation_id_fk = :reservationId and event_id_fk = :eventId")
-    int deleteForReservation(@Bind("reservationId") String reservationId, @Bind("eventId") int eventId);
-=======
     @Query("delete from billing_document where reservation_id_fk = :reservationId")
     int deleteForReservation(@Bind("reservationId") String reservationId);
->>>>>>> 42e29441
 
     @Query("delete from billing_document where reservation_id_fk in (:reservationIds) and event_id_fk = :eventId")
     int deleteForReservations(@Bind("reservationIds") List<String> reservationIds, @Bind("eventId") int eventId);
