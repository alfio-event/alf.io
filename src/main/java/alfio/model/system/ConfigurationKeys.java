--- conflicted
+++ resolved
@@ -233,13 +233,11 @@
     //
     TRANSLATION_OVERRIDE("Translation override (json)", false, SettingCategory.TRANSLATIONS, ComponentType.TEXTAREA, false, EnumSet.of(SYSTEM, ORGANIZATION, EVENT)),
 
-<<<<<<< HEAD
+    BASE_CUSTOM_CSS("Base custom css", false, SettingCategory.GENERAL, ComponentType.TEXTAREA, false, EnumSet.of(SYSTEM)),
+    EVENT_CUSTOM_CSS("Event custom css", false, SettingCategory.GENERAL, ComponentType.TEXTAREA, false, EnumSet.of(SYSTEM, ORGANIZATION, EVENT)),
+
     DESCRIPTION_MAXLENGTH("Max characters in descriptions (default 4000)", false, SettingCategory.GENERAL, ComponentType.TEXT, false, EnumSet.of(SYSTEM))
     ;
-=======
-    BASE_CUSTOM_CSS("Base custom css", false, SettingCategory.GENERAL, ComponentType.TEXTAREA, false, EnumSet.of(SYSTEM)),
-    EVENT_CUSTOM_CSS("Event custom css", false, SettingCategory.GENERAL, ComponentType.TEXTAREA, false, EnumSet.of(SYSTEM, ORGANIZATION, EVENT));
->>>>>>> 9429bea1
 
     @Getter
     public enum SettingCategory {
