--- conflicted
+++ resolved
@@ -93,7 +93,6 @@
     OPTIONAL_DATA_REMINDER_ENABLED("Send a reminder for optional data? (default: true)", false, SettingCategory.GENERAL, ComponentType.BOOLEAN, false, EnumSet.of(SYSTEM, ORGANIZATION, EVENT), "true"),
     RESERVATION_TIMEOUT("The amount of time, in MINUTES, that the user have to complete the reservation process (default: 25)", false, SettingCategory.GENERAL, ComponentType.TEXT, false, EnumSet.of(SYSTEM, ORGANIZATION, EVENT)),
     RESERVATION_MIN_TIMEOUT_AFTER_FAILED_PAYMENT("The minimum amount of time, in MINUTES, that we grant to the user after a failed payment attempt (default: 10)", false, SettingCategory.GENERAL, ComponentType.TEXT, false, EnumSet.of(SYSTEM, ORGANIZATION, EVENT)),
-<<<<<<< HEAD
     NOTIFY_ALL_FAILED_PAYMENT_ATTEMPTS("Receive a mail for all failed payment attempts (provider dependant, default: false)", false, SettingCategory.GENERAL, ComponentType.BOOLEAN, false, EnumSet.of(SYSTEM, ORGANIZATION, EVENT)),
 
     DISPLAY_TICKETS_LEFT_INDICATOR("Display how many tickets are left for the event (default false)", false, SettingCategory.RESERVATION_UI, ComponentType.BOOLEAN, false, EnumSet.of(SYSTEM, ORGANIZATION, EVENT)),
@@ -112,23 +111,7 @@
     WRITE_USER_CREDENTIAL_FOR_JITSI_SYNC("Generates user credential on every password update in /users [!!Credential are plain text!! Pay attention!] (default: false)", false, SettingCategory.GENERAL, ComponentType.BOOLEAN, false, EnumSet.of(SYSTEM, ORGANIZATION)),
     LOCAL_URL_FOR_JITSI_JWT("Internal proxy URL for JWT Management in JITSI instance", false, SettingCategory.GENERAL, ComponentType.TEXT, false, EnumSet.of(SYSTEM, ORGANIZATION)),
     LOCAL_RES_FOR_VIDEOSTREAM("Resource for videostream (local_video_path|public redirect url)", false, SettingCategory.GENERAL, ComponentType.TEXT, false, EnumSet.of(SYSTEM, ORGANIZATION)),
-=======
-    NOTIFY_ALL_FAILED_PAYMENT_ATTEMPTS("Receive a mail for all failed payment attempts (provider dependant, default: false)", false, SettingCategory.GENERAL, ComponentType.BOOLEAN, false, EnumSet.of(SYSTEM, ORGANIZATION, EVENT), "false"),
-
-    DISPLAY_TICKETS_LEFT_INDICATOR("Display how many tickets are left for the event (default false)", false, SettingCategory.RESERVATION_UI, ComponentType.BOOLEAN, false, EnumSet.of(SYSTEM, ORGANIZATION, EVENT), "false"),
-    ENABLE_CAPTCHA_FOR_TICKET_SELECTION("Enable captcha for ticket selection (default false)", false, SettingCategory.RESERVATION_UI, ComponentType.BOOLEAN, false, EnumSet.of(SYSTEM), "false"),
-    DISPLAY_EXPIRED_CATEGORIES("Display expired categories in the Event page (default: true)", false, SettingCategory.RESERVATION_UI, ComponentType.BOOLEAN, false, EnumSet.of(SYSTEM, ORGANIZATION, EVENT), "true"),
-    DISPLAY_DISCOUNT_CODE_BOX("Display discount code box in the Event page (default: true)", false, SettingCategory.RESERVATION_UI, ComponentType.BOOLEAN, false, EnumSet.of(SYSTEM, ORGANIZATION, EVENT), "true"),
-    USE_PARTNER_CODE_INSTEAD_OF_PROMOTIONAL("Wording: Use 'Partner Code' instead of 'Promotional Code' (default: false)", false, SettingCategory.RESERVATION_UI, ComponentType.BOOLEAN, false, EnumSet.of(SYSTEM, ORGANIZATION, EVENT), "false"),
-    ENABLE_CUSTOMER_REFERENCE("Enable Customer Reference (Purchase Order) field in contact detail (default: false)", false, SettingCategory.RESERVATION_UI, ComponentType.BOOLEAN, false, EnumSet.of(SYSTEM, ORGANIZATION, EVENT), "false"),
-    ENABLE_ATTENDEE_AUTOCOMPLETE("Enable attendee autocomplete for 1-ticket reservations (default: true)", false, SettingCategory.RESERVATION_UI, ComponentType.BOOLEAN, false, EnumSet.of(SYSTEM, ORGANIZATION, EVENT), "true"),
-    FORCE_TICKET_OWNER_ASSIGNMENT_AT_RESERVATION("Force ticket owner assignment at reservation time", false, SettingCategory.RESERVATION_UI, ComponentType.BOOLEAN, false, EnumSet.of(SYSTEM, ORGANIZATION, EVENT), "false"),
-    SEND_TICKETS_AUTOMATICALLY("Send tickets to attendees automatically (default: true)", false, SettingCategory.RESERVATION_UI, ComponentType.BOOLEAN, false, EnumSet.of(SYSTEM, EVENT), "true"),
     SEND_RESERVATION_EMAIL_IF_NECESSARY("Send reservation email only if there is a transaction or if contact person differs from ticket holder (default: true)", false, SettingCategory.RESERVATION_UI, ComponentType.BOOLEAN, false, EnumSet.of(SYSTEM, EVENT), "true"),
-    ENABLE_TICKET_TRANSFER("Enable ticket transfer after confirmation (default: true)", false, SettingCategory.RESERVATION_UI, ComponentType.BOOLEAN, false, EnumSet.of(SYSTEM, ORGANIZATION, EVENT), "true"),
-    ALLOW_FREE_TICKETS_CANCELLATION("Allow cancellation for free tickets", false, SettingCategory.RESERVATION_UI, ComponentType.BOOLEAN, false, EnumSet.of(SYSTEM, ORGANIZATION, EVENT, TICKET_CATEGORY), "false"),
-
->>>>>>> 7e28b7de
     //
     MAILER_TYPE("Mailer type (if not set, default will be disabled)", false, SettingCategory.MAIL, ComponentType.TEXT, true, EnumSet.of(SYSTEM)),//valid values: smtp | mailgun
     //
