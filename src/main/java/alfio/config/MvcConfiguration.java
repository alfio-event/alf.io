--- conflicted
+++ resolved
@@ -86,17 +86,13 @@
         int cacheMinutes = isLive ? 15 : 0;
 
         var defaultCacheControl = CacheControl.maxAge(Duration.ofDays(isLive ? 10 : 0)).mustRevalidate();
-
-<<<<<<< HEAD
         var alfioVersionPath = "/" + alfioVersion;
-        registry.addResourceHandler("/resources/font/*", alfioVersionPath + "/resources/font/*")
-=======
+        
         registry
             .addResourceHandler("/robots.txt")
             .addResourceLocations("classpath:/public/robots.txt");
 
-        registry.addResourceHandler("/resources/font/*", alfioVersion + "/resources/font/*")
->>>>>>> ace1501e
+        registry.addResourceHandler("/resources/font/*", alfioVersionPath + "/resources/font/*")
             .addResourceLocations("classpath:/font/")
             .setCachePeriod(cacheMinutes * 60)
             .setCacheControl(defaultCacheControl);
