/**
 * This file is part of alf.io.
 *
 * alf.io is free software: you can redistribute it and/or modify
 * it under the terms of the GNU General Public License as published by
 * the Free Software Foundation, either version 3 of the License, or
 * (at your option) any later version.
 *
 * alf.io is distributed in the hope that it will be useful,
 * but WITHOUT ANY WARRANTY; without even the implied warranty of
 * MERCHANTABILITY or FITNESS FOR A PARTICULAR PURPOSE.  See the
 * GNU General Public License for more details.
 *
 * You should have received a copy of the GNU General Public License
 * along with alf.io.  If not, see <http://www.gnu.org/licenses/>.
 */
package alfio.controller.api.v1.admin;

import alfio.manager.*;
import alfio.model.Event;
import alfio.model.PurchaseContext;
import alfio.model.PurchaseContext.PurchaseContextType;
import alfio.model.ReservationMetadata;
import alfio.model.api.v1.admin.*;
import alfio.model.api.v1.admin.ReservationConfirmationResponse.HolderDetail;
import alfio.model.modification.AdminReservationModification.Notification;
import alfio.model.result.ErrorCode;
import alfio.model.subscription.SubscriptionDescriptor;
import alfio.util.ReservationUtil;
import org.apache.commons.collections4.CollectionUtils;
import org.apache.commons.lang3.StringUtils;
import org.springframework.beans.factory.annotation.Autowired;
import org.springframework.http.ResponseEntity;
import org.springframework.transaction.annotation.Transactional;
import org.springframework.validation.BeanPropertyBindingResult;
import org.springframework.web.bind.annotation.*;

import java.security.Principal;
import java.util.List;
import java.util.Locale;
import java.util.Optional;
import java.util.UUID;
import java.util.stream.Collectors;

import static java.util.Objects.requireNonNullElseGet;

@RestController
@RequestMapping("/api/v1/admin")
public class ReservationApiV1Controller {

    private final TicketReservationManager ticketReservationManager;
    private final PurchaseContextManager purchaseContextManager;
    private final EventManager eventManager;
    private final PromoCodeRequestManager promoCodeRequestManager;
<<<<<<< HEAD
    private final AccessService accessService;
=======
    private final AdminReservationManager adminReservationManager;
    private final AdditionalServiceManager additionalServiceManager;
>>>>>>> 1355106f

    @Autowired
    public ReservationApiV1Controller(TicketReservationManager ticketReservationManager,
                                      PurchaseContextManager purchaseContextManager,
                                      PromoCodeRequestManager promoCodeRequestManager,
                                      EventManager eventManager,
<<<<<<< HEAD
                                      AccessService accessService) {
=======
                                      AdditionalServiceManager additionalServiceManager,
                                      AdminReservationManager adminReservationManager) {
>>>>>>> 1355106f
        this.ticketReservationManager = ticketReservationManager;
        this.purchaseContextManager = purchaseContextManager;
        this.promoCodeRequestManager = promoCodeRequestManager;
        this.eventManager = eventManager;
<<<<<<< HEAD
        this.accessService = accessService;
=======
        this.additionalServiceManager = additionalServiceManager;
        this.adminReservationManager = adminReservationManager;
>>>>>>> 1355106f
    }

    @PostMapping("/event/{slug}/reservation")
    @Transactional
    public ResponseEntity<CreationResponse> createTicketsReservation(@PathVariable("slug") String eventSlug,
                                                                     @RequestBody TicketReservationCreationRequest reservationCreationRequest,
                                                                     Principal principal) {
        accessService.checkEventReservationCreationRequest(principal, eventSlug, reservationCreationRequest);
        var bindingResult = new BeanPropertyBindingResult(reservationCreationRequest, "reservation");

        var optionalEvent = purchaseContextManager.findBy(PurchaseContextType.event, eventSlug);
        if (optionalEvent.isEmpty()) {
            return ResponseEntity.notFound().build();
        }
        var event = (Event) optionalEvent.get();
        Optional<String> promoCodeDiscount = ReservationUtil.checkPromoCode(reservationCreationRequest, event, promoCodeRequestManager, bindingResult);
        var locale = Locale.forLanguageTag(requireNonNullElseGet(reservationCreationRequest.getLanguage(), () -> event.getContentLanguages().get(0).getLanguage()));
        var selected = ReservationUtil.validateCreateRequest(reservationCreationRequest, bindingResult, ticketReservationManager, eventManager, additionalServiceManager, "", event);
        if(selected.isPresent() && !bindingResult.hasErrors()) {
            var pair = selected.get();
            return ticketReservationManager.createTicketReservation(event, pair.getLeft(), pair.getRight(), promoCodeDiscount, locale, bindingResult, principal)
                .map(id -> ResponseEntity.ok(postCreate(reservationCreationRequest, id, event, locale)))
                .orElseGet(() -> ResponseEntity.badRequest().build());
        } else {
            return ResponseEntity.badRequest()
                .body(CreationResponse.error(bindingResult.getAllErrors().stream().map(err -> ErrorCode.custom("invalid."+err.getObjectName(), err.getCode())).collect(Collectors.toList())));
        }
    }

    @PostMapping("/subscription/{id}/reservation")
    @Transactional
    public ResponseEntity<CreationResponse> createSubscriptionReservation(@PathVariable("id") String subscriptionId,
                                                                          @RequestBody SubscriptionReservationCreationRequest creationRequest,
                                                                          Principal principal) {
        accessService.checkSubscriptionDescriptorOwnership(principal, subscriptionId);
        var bindingResult = new BeanPropertyBindingResult(creationRequest, "reservation");

        var optionalDescriptor = purchaseContextManager.findBy(PurchaseContextType.subscription, subscriptionId);

        if (optionalDescriptor.isEmpty()) {
            return ResponseEntity.notFound().build();
        }
        var subscriptionDescriptor = (SubscriptionDescriptor) optionalDescriptor.get();
        var locale = Locale.forLanguageTag(requireNonNullElseGet(creationRequest.getLanguage(), () -> subscriptionDescriptor.getContentLanguages().get(0).getLanguage()));
        return ticketReservationManager.createSubscriptionReservation(subscriptionDescriptor, locale, bindingResult, principal, creationRequest.getMetadataOrNull())
            .map(id -> ResponseEntity.ok(postCreate(creationRequest, id, subscriptionDescriptor, locale)))
            .orElseGet(() -> {
                if (bindingResult.hasErrors()) {
                    return ResponseEntity.badRequest()
                        .body(
                            CreationResponse.error(bindingResult.getAllErrors().stream().map(err -> ErrorCode.custom("invalid."+err.getObjectName(), err.getCode())).collect(Collectors.toList()))
                        );
                }
                return ResponseEntity.badRequest().build();
            });
    }

    @PutMapping("/reservation/{reservationId}/confirm")
    public ResponseEntity<ReservationConfirmationResponse> confirmReservation(@PathVariable("reservationId") String reservationId,
                                                                              @RequestBody ReservationConfirmationRequest reservationConfirmationRequest,
                                                                              Principal principal) {


        if (!reservationConfirmationRequest.isValid()) {
            return ResponseEntity.badRequest().build();
        }

        var result = adminReservationManager.confirmReservation(reservationId,
            principal,
            reservationConfirmationRequest.getTransaction(),
            Notification.orEmpty(reservationConfirmationRequest.getNotification()));

        if (result.isSuccess()) {
            var data = result.getData();
            var purchaseContext = data.getRight();
            if (purchaseContext.ofType(PurchaseContextType.event)) {
                return ResponseEntity.ok(new ReservationConfirmationResponse(
                    data.getMiddle().stream().map(t -> new HolderDetail(t.getUuid(), t.getFirstName(), t.getLastName(), t.getEmail())).collect(Collectors.toList())
                ));
            } else {
                var subscriptions = ticketReservationManager.findSubscriptionDetails(data.getLeft())
                    .map(List::of)
                    .orElseGet(List::of);
                return ResponseEntity.ok(new ReservationConfirmationResponse(
                    subscriptions.stream().map(s -> {
                        var subscription = s.getSubscription();
                        return new HolderDetail(subscription.getId().toString(), subscription.getFirstName(), subscription.getLastName(), subscription.getEmail());
                    }).collect(Collectors.toList()))
                );
            }
        } else {
            return ResponseEntity.badRequest().build();
        }
    }

    // delete ticket from event
    @DeleteMapping("/event/{slug}/reservation/delete-ticket/{ticketUUID}")
    public ResponseEntity<Boolean> deleteTicket(@PathVariable("slug") String slug,
                                                @PathVariable("ticketUUID") String ticketUUID,
                                                Principal user) {
        return ResponseEntity.of(adminReservationManager.findTicketWithReservationId(ticketUUID, slug, user.getName())
            .map(ticket -> {
                // make sure that ticket belongs to the same event
                var result = adminReservationManager.removeTickets(slug,
                    ticket.getTicketsReservationId(),
                    List.of(ticket.getId()),
                    List.of(),
                    false,
                    false,
                    user.getName());
                return result.isSuccess();
            })
        );
    }

    // delete subscription
    @DeleteMapping("/subscription/{id}/reservation/delete-subscription/{subscriptionToDelete}")
    public ResponseEntity<Boolean> deleteSubscription(@PathVariable("id") String descriptorId,
                                                      @PathVariable("subscriptionToDelete") UUID subscriptionToDelete,
                                                      Principal user) {
        return ResponseEntity.of(adminReservationManager.findReservationIdForSubscription(descriptorId, subscriptionToDelete, user)
            .map(descriptorAndReservationId -> {
                var result = adminReservationManager.removeSubscription(descriptorAndReservationId.getKey(), descriptorAndReservationId.getValue(), subscriptionToDelete, user.getName());
                return result.isSuccess();
            })
        );
    }

    private CreationResponse postCreate(ReservationAPICreationRequest creationRequest,
                                        String id,
                                        PurchaseContext purchaseContext,
                                        Locale locale) {
        var user = creationRequest.getUser();
        if(user != null) {
            ticketReservationManager.setReservationOwner(id, user.getUsername(), user.getEmail(), user.getFirstName(), user.getLastName(), locale.getLanguage());
        }
        var reservationConfiguration = creationRequest.getReservationConfiguration();
        if(reservationConfiguration != null) {
            var reservationMetadata = new ReservationMetadata(reservationConfiguration.isHideContactData(),
                false,
                false,
                reservationConfiguration.isHideConfirmationButtons(),
                reservationConfiguration.isLockEmailEdit());
            ticketReservationManager.setReservationMetadata(id, reservationMetadata);
        }
        var subscriptionId = creationRequest instanceof TicketReservationCreationRequest ? ((TicketReservationCreationRequest) creationRequest).getSubscriptionId() : null;
        return CreationResponse.success(id, ticketReservationManager.reservationUrlForExternalClients(id, purchaseContext, locale.getLanguage(), user != null, subscriptionId));
    }

    public static class CreationResponse {
        private final String id;
        private final String href;
        private final List<ErrorCode> errors;

        private CreationResponse(String id, String href, List<ErrorCode> errors) {
            this.id = id;
            this.href = href;
            this.errors = errors;
        }

        public String getId() {
            return id;
        }

        public String getHref() {
            return href;
        }

        public List<ErrorCode> getErrors() {
            return errors;
        }

        public boolean isSuccess() {
            return CollectionUtils.isEmpty(errors) && StringUtils.isNotEmpty(id);
        }

        static CreationResponse success(String id, String href) {
            return new CreationResponse(id, href, null);
        }

        static CreationResponse error(List<ErrorCode> errors) {
            return new CreationResponse(null, null, errors);
        }
    }
}<|MERGE_RESOLUTION|>--- conflicted
+++ resolved
@@ -52,34 +52,25 @@
     private final PurchaseContextManager purchaseContextManager;
     private final EventManager eventManager;
     private final PromoCodeRequestManager promoCodeRequestManager;
-<<<<<<< HEAD
-    private final AccessService accessService;
-=======
     private final AdminReservationManager adminReservationManager;
     private final AdditionalServiceManager additionalServiceManager;
->>>>>>> 1355106f
+    private final AccessService accessService;
 
     @Autowired
     public ReservationApiV1Controller(TicketReservationManager ticketReservationManager,
                                       PurchaseContextManager purchaseContextManager,
                                       PromoCodeRequestManager promoCodeRequestManager,
                                       EventManager eventManager,
-<<<<<<< HEAD
-                                      AccessService accessService) {
-=======
+                                      AccessService accessService,
                                       AdditionalServiceManager additionalServiceManager,
                                       AdminReservationManager adminReservationManager) {
->>>>>>> 1355106f
         this.ticketReservationManager = ticketReservationManager;
         this.purchaseContextManager = purchaseContextManager;
         this.promoCodeRequestManager = promoCodeRequestManager;
         this.eventManager = eventManager;
-<<<<<<< HEAD
         this.accessService = accessService;
-=======
         this.additionalServiceManager = additionalServiceManager;
         this.adminReservationManager = adminReservationManager;
->>>>>>> 1355106f
     }
 
     @PostMapping("/event/{slug}/reservation")
