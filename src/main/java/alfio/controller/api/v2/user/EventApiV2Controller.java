--- conflicted
+++ resolved
@@ -115,7 +115,6 @@
             .orElseGet(() -> ResponseEntity.notFound().headers(getCorsHeaders()).build());
     }
 
-<<<<<<< HEAD
     private static Map<String, String> applyCommonMark(Map<String, String> in) {
         if (in == null) {
             return Collections.emptyMap();
@@ -128,8 +127,6 @@
         return res;
     }
 
-=======
->>>>>>> 40a0cc95
     @PostMapping("event/{eventName}/waiting-list/subscribe")
     public ResponseEntity<ValidatedResponse<Boolean>> subscribeToWaitingList(@PathVariable("eventName") String eventName,
                                                                              @RequestBody WaitingQueueSubscriptionForm subscription,
