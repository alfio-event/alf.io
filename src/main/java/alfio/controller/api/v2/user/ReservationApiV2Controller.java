/**
 * This file is part of alf.io.
 *
 * alf.io is free software: you can redistribute it and/or modify
 * it under the terms of the GNU General Public License as published by
 * the Free Software Foundation, either version 3 of the License, or
 * (at your option) any later version.
 *
 * alf.io is distributed in the hope that it will be useful,
 * but WITHOUT ANY WARRANTY; without even the implied warranty of
 * MERCHANTABILITY or FITNESS FOR A PARTICULAR PURPOSE.  See the
 * GNU General Public License for more details.
 *
 * You should have received a copy of the GNU General Public License
 * along with alf.io.  If not, see <http://www.gnu.org/licenses/>.
 */
package alfio.controller.api.v2.user;

import alfio.controller.api.support.TicketHelper;
import alfio.controller.api.v2.model.PaymentProxyWithParameters;
import alfio.controller.api.v2.model.ReservationInfo;
import alfio.controller.api.v2.model.ReservationInfo.TicketsByTicketCategory;
import alfio.controller.api.v2.model.ReservationPaymentResult;
import alfio.controller.api.v2.model.ReservationStatusInfo;
import alfio.controller.api.v2.user.support.BookingInfoTicketLoader;
import alfio.controller.form.ContactAndTicketsForm;
import alfio.controller.form.PaymentForm;
import alfio.controller.form.ReservationCodeForm;
import alfio.controller.support.TemplateProcessor;
import alfio.manager.*;
import alfio.manager.i18n.MessageSourceManager;
import alfio.manager.payment.PaymentSpecification;
import alfio.manager.payment.StripeCreditCardManager;
import alfio.manager.support.PaymentResult;
import alfio.manager.support.response.ValidatedResponse;
import alfio.manager.system.ConfigurationManager;
import alfio.manager.system.ReservationPriceCalculator;
import alfio.model.*;
import alfio.model.PurchaseContext.PurchaseContextType;
import alfio.model.subscription.Subscription;
import alfio.model.system.ConfigurationKeys;
import alfio.model.transaction.*;
import alfio.repository.*;
import alfio.util.*;
import lombok.AllArgsConstructor;
import lombok.extern.log4j.Log4j2;
import org.apache.commons.lang3.StringUtils;
import org.apache.commons.lang3.tuple.Pair;
import org.springframework.context.MessageSourceResolvable;
import org.springframework.context.support.DefaultMessageSourceResolvable;
import org.springframework.http.HttpStatus;
import org.springframework.http.ResponseEntity;
import org.springframework.security.core.Authentication;
import org.springframework.security.core.GrantedAuthority;
import org.springframework.util.Assert;
import org.springframework.util.MultiValueMap;
import org.springframework.validation.BindingResult;
import org.springframework.validation.Errors;
import org.springframework.validation.ValidationUtils;
import org.springframework.web.bind.annotation.*;

import javax.servlet.http.HttpServletRequest;
import javax.servlet.http.HttpServletResponse;
import java.io.IOException;
import java.security.Principal;
import java.time.ZonedDateTime;
import java.time.format.DateTimeFormatter;
import java.util.*;
import java.util.function.BiFunction;
import java.util.stream.Collectors;

import static alfio.model.PriceContainer.VatStatus.*;
import static alfio.model.system.ConfigurationKeys.*;
import static alfio.util.MonetaryUtil.unitToCents;
import static java.util.stream.Collectors.toMap;
import static org.apache.commons.lang3.StringUtils.trimToNull;

@RestController
@AllArgsConstructor
@RequestMapping("/api/v2/public/")
@Log4j2
public class ReservationApiV2Controller {

    private final EventManager eventManager;
    private final EventRepository eventRepository;
    private final TicketReservationManager ticketReservationManager;
    private final TicketReservationRepository ticketReservationRepository;
    private final TicketFieldRepository ticketFieldRepository;
    private final MessageSourceManager messageSourceManager;
    private final ConfigurationManager configurationManager;
    private final PaymentManager paymentManager;
    private final FileUploadManager fileUploadManager;
    private final TemplateManager templateManager;
    private final ExtensionManager extensionManager;
    private final TicketHelper ticketHelper;
    private final EuVatChecker vatChecker;
    private final RecaptchaService recaptchaService;
    private final BookingInfoTicketLoader bookingInfoTicketLoader;
    private final PromoCodeDiscountRepository promoCodeDiscountRepository;
    private final AdditionalServiceItemRepository additionalServiceItemRepository;
    private final AdditionalServiceRepository additionalServiceRepository;
    private final BillingDocumentManager billingDocumentManager;
    private final PurchaseContextManager purchaseContextManager;
    private final SubscriptionRepository subscriptionRepository;

    /**
     * Note: now it will return for any states of the reservation.
     *
     * @param reservationId
     * @return
     */
    @GetMapping({"/reservation/{reservationId}",
        "/event/{eventName}/reservation/{reservationId}" //<-deprecated
    })
    public ResponseEntity<ReservationInfo> getReservationInfo(@PathVariable("reservationId") String reservationId) {

        Optional<ReservationInfo> res = purchaseContextManager.findByReservationId(reservationId).flatMap(purchaseContext -> ticketReservationManager.findById(reservationId).flatMap(reservation -> {

            var orderSummary = ticketReservationManager.orderSummaryForReservationId(reservationId, purchaseContext);

            var tickets = ticketReservationManager.findTicketsInReservation(reservationId);

            var ticketIds = tickets.stream().map(Ticket::getId).collect(Collectors.toSet());


            // check if the user can cancel ticket
            boolean hasPaidSupplement = ticketReservationManager.hasPaidSupplements(reservationId);
            //

            var ticketsInfo = purchaseContext.event().map(event -> {
                var valuesByTicketIds = ticketFieldRepository.findAllValuesByTicketIds(ticketIds)
                    .stream()
                    .collect(Collectors.groupingBy(TicketFieldValue::getTicketId));

                var descriptionsByTicketFieldId = ticketFieldRepository.findDescriptions(event.getShortName())
                    .stream()
                    .collect(Collectors.groupingBy(TicketFieldDescription::getTicketFieldConfigurationId));

                var ticketFieldsFilterer = bookingInfoTicketLoader.getTicketFieldsFilterer(reservationId, event);
                var ticketsByCategory = tickets.stream().collect(Collectors.groupingBy(Ticket::getCategoryId));
                //TODO: cleanup this transformation, we most likely don't need to fully load the ticket category
                var ticketsInReservation = ticketsByCategory
                    .entrySet()
                    .stream()
                    .map(e -> {
                        var tc = eventManager.getTicketCategoryById(e.getKey(), event.getId());
                        var ts = e.getValue().stream()
                            .map(t -> bookingInfoTicketLoader.toBookingInfoTicket(t, hasPaidSupplement, event, ticketFieldsFilterer, descriptionsByTicketFieldId, valuesByTicketIds, Map.of(), false))
                            .collect(Collectors.toList());
                        return new TicketsByTicketCategory(tc.getName(), tc.getTicketAccessType(), ts);
                    })
                    .collect(Collectors.toList());
                return Pair.of(ticketsByCategory, ticketsInReservation);
            });
            var ticketsByCategory = ticketsInfo.map(Pair::getLeft).orElse(Map.of());
            var ticketsInReservation = ticketsInfo.map(Pair::getRight).orElse(List.of());


            var additionalInfo = ticketReservationRepository.getAdditionalInfo(reservationId);

<<<<<<< HEAD
            var italianInvoicing = additionalInfo.getInvoicingAdditionalInfo().getItalianEInvoicing() == null ?
                new TicketReservationInvoicingAdditionalInfo.ItalianEInvoicing(null, null, null, null, false) :
                additionalInfo.getInvoicingAdditionalInfo().getItalianEInvoicing();
            //


            var shortReservationId =  ticketReservationManager.getShortReservationID(event, reservation);
=======
            var shortReservationId =  ticketReservationManager.getShortReservationID(purchaseContext, reservation);
>>>>>>> 42e29441

            var formattedExpirationDate = reservation.getValidity() != null ? formatDateForLocales(purchaseContext, ZonedDateTime.ofInstant(reservation.getValidity().toInstant(), purchaseContext.getZoneId()), "datetime.pattern") : null;

            var paymentToken = paymentManager.getPaymentToken(reservationId);
            boolean tokenAcquired = paymentToken.isPresent();
            PaymentProxy selectedPaymentProxy = paymentToken.map(PaymentToken::getPaymentProvider).orElse(null);

            //
            var containsCategoriesLinkedToGroups = purchaseContext.event().map(event -> ticketReservationManager.containsCategoriesLinkedToGroups(reservationId, event.getId())).orElse(false);
            //
            List<ReservationInfo.SubscriptionInfo> subscriptionInfos = null;
            if (purchaseContext.getType() == PurchaseContextType.subscription) {
                subscriptionInfos = subscriptionRepository.findSubscriptionsByReservationId(reservationId).stream().map(s -> new ReservationInfo.SubscriptionInfo(s.getId(), s.getPin())).collect(Collectors.toList());
            }

            return Optional.of(new ReservationInfo(reservation.getId(), shortReservationId,
                reservation.getFirstName(), reservation.getLastName(), reservation.getEmail(),
                reservation.getValidity().getTime(),
                ticketsInReservation, new ReservationInfo.ReservationInfoOrderSummary(orderSummary), reservation.getStatus(),
                additionalInfo.hasBeenValidated(),
                formattedExpirationDate,
                reservation.getInvoiceNumber(),
                reservation.isInvoiceRequested(),
                reservation.getHasInvoiceOrReceiptDocument(),
                reservation.getHasBeenPaid(),
                tokenAcquired,
                selectedPaymentProxy != null ? selectedPaymentProxy : reservation.getPaymentMethod(),
                //
                additionalInfo.getAddCompanyBillingDetails(),
                reservation.getCustomerReference(),
                additionalInfo.getSkipVatNr(),
                reservation.getBillingAddress(),
                additionalInfo.getBillingDetails(),
                //
                containsCategoriesLinkedToGroups,
                getActivePaymentMethods(purchaseContext, ticketsByCategory.keySet(), orderSummary, reservationId),
                subscriptionInfos
                ));
        }));

        //
        return res.map(ResponseEntity::ok).orElseGet(() -> ResponseEntity.notFound().build());
    }

    private Map<PaymentMethod, PaymentProxyWithParameters> getActivePaymentMethods(PurchaseContext purchaseContext,
                                                                                   Collection<Integer> categoryIds,
                                                                                   OrderSummary orderSummary,
                                                                                   String reservationId) {
        if(!purchaseContext.isFreeOfCharge()) {
            var blacklistedMethodsForReservation = configurationManager.getBlacklistedMethodsForReservation(purchaseContext, categoryIds);
            return paymentManager.getPaymentMethods(purchaseContext, new TransactionRequest(orderSummary.getOriginalTotalPrice(), ticketReservationRepository.getBillingDetailsForReservation(reservationId)))
                .stream()
                .filter(p -> !blacklistedMethodsForReservation.contains(p.getPaymentMethod()))
                .filter(p -> TicketReservationManager.isValidPaymentMethod(p, purchaseContext, configurationManager))
                .collect(toMap(PaymentManager.PaymentMethodDTO::getPaymentMethod, pm -> new PaymentProxyWithParameters(pm.getPaymentProxy(), paymentManager.loadModelOptionsFor(List.of(pm.getPaymentProxy()), purchaseContext))));
        } else {
            return Map.of();
        }
    }

    @GetMapping({
        "/reservation/{reservationId}/status",
        "/event/{eventName}/reservation/{reservationId}/status" //<- deprecated
    })
    public ResponseEntity<ReservationStatusInfo> getReservationStatus(@PathVariable("reservationId") String reservationId) {

        Optional<ReservationStatusInfo> res = ticketReservationRepository.findOptionalStatusAndValidationById(reservationId)
            .map(status -> new ReservationStatusInfo(status.getStatus(), Boolean.TRUE.equals(status.getValidated())));
        return res.map(ResponseEntity::ok).orElseGet(() -> ResponseEntity.notFound().build());
    }


    @DeleteMapping({
        "/reservation/{reservationId}",
        "/event/{eventName}/reservation/{reservationId}" //<- deprecated
    })
    public ResponseEntity<Boolean> cancelPendingReservation(@PathVariable("reservationId") String reservationId) {
        getReservationWithPendingStatus(reservationId).ifPresent(er -> ticketReservationManager.cancelPendingReservation(reservationId, false, null));
        return ResponseEntity.ok(true);
    }

    @PostMapping({
        "/reservation/{reservationId}/back-to-booking",
        "/event/{eventName}/reservation/{reservationId}/back-to-booking" //<- deprecated
    })
    public ResponseEntity<Boolean> backToBooking(@PathVariable("reservationId") String reservationId) {
        getReservationWithPendingStatus(reservationId).ifPresent(er -> ticketReservationRepository.updateValidationStatus(reservationId, false));
        return ResponseEntity.ok(true);
    }

    @PostMapping({
        "/reservation/{reservationId}",
        "/event/{eventName}/reservation/{reservationId}"// <- deprecated
    })
    public ResponseEntity<ValidatedResponse<ReservationPaymentResult>> confirmOverview(@PathVariable("reservationId") String reservationId,
                                                                                       @RequestParam("lang") String lang,
                                                                                       @RequestBody  PaymentForm paymentForm,
                                                                                       BindingResult bindingResult,
                                                                                       HttpServletRequest request) {

        return getReservation(reservationId).map(er -> {

           var event = er.getLeft();
           var reservation = er.getRight();
           var locale = LocaleUtil.forLanguageTag(lang, event);

            if (!reservation.getValidity().after(new Date())) {
                bindingResult.reject(ErrorsCode.STEP_2_ORDER_EXPIRED);
            }


            final TotalPrice reservationCost = ticketReservationManager.totalReservationCostWithVAT(reservationId).getLeft();

            paymentForm.validate(bindingResult, event, reservationCost);
            if (bindingResult.hasErrors()) {
                return buildReservationPaymentStatus(bindingResult);
            }

            if(isCaptchaInvalid(reservationCost.getPriceWithVAT(), paymentForm.getPaymentProxy(), paymentForm.getCaptcha(), request, event)) {
                log.debug("captcha validation failed.");
                bindingResult.reject(ErrorsCode.STEP_2_CAPTCHA_VALIDATION_FAILED);
            }

            if(!bindingResult.hasErrors()) {
                extensionManager.handleReservationValidation(event, reservation, paymentForm, bindingResult);
            }

            if (bindingResult.hasErrors()) {
                return buildReservationPaymentStatus(bindingResult);
            }

            CustomerName customerName = new CustomerName(reservation.getFullName(), reservation.getFirstName(), reservation.getLastName(), true);

            OrderSummary orderSummary = ticketReservationManager.orderSummaryForReservationId(reservationId, event);

            PaymentToken paymentToken = paymentManager.getPaymentToken(reservationId).orElse(null);
            if(paymentToken == null && StringUtils.isNotEmpty(paymentForm.getGatewayToken())) {
                paymentToken = paymentManager.buildPaymentToken(paymentForm.getGatewayToken(), paymentForm.getPaymentProxy(),
                    new PaymentContext(event, reservationId));
            }
            PaymentSpecification spec = new PaymentSpecification(reservationId, paymentToken, reservationCost.getPriceWithVAT(),
                event, reservation.getEmail(), customerName, reservation.getBillingAddress(), reservation.getCustomerReference(),
                locale, reservation.isInvoiceRequested(), !reservation.isDirectAssignmentRequested(),
                orderSummary, reservation.getVatCountryCode(), reservation.getVatNr(), reservation.getVatStatus(),
                Boolean.TRUE.equals(paymentForm.getTermAndConditionsAccepted()), Boolean.TRUE.equals(paymentForm.getPrivacyPolicyAccepted()));

            final PaymentResult status = ticketReservationManager.performPayment(spec, reservationCost, paymentForm.getPaymentProxy(), paymentForm.getSelectedPaymentMethod());

            if (status.isRedirect()) {
                var body = ValidatedResponse.toResponse(bindingResult,
                    new ReservationPaymentResult(!bindingResult.hasErrors(), true, status.getRedirectUrl(), status.isFailed(), status.getGatewayIdOrNull()));
                return ResponseEntity.ok(body);
            }

            if (!status.isSuccessful()) {
                String errorMessageCode = status.getErrorCode().orElse(StripeCreditCardManager.STRIPE_UNEXPECTED);
                MessageSourceResolvable message = new DefaultMessageSourceResolvable(new String[]{errorMessageCode, StripeCreditCardManager.STRIPE_UNEXPECTED});
                bindingResult.reject(ErrorsCode.STEP_2_PAYMENT_PROCESSING_ERROR, new Object[]{messageSourceManager.getMessageSourceFor(event).getMessage(message, locale)}, null);
                return buildReservationPaymentStatus(bindingResult);
            }


            return buildReservationPaymentStatus(bindingResult);

        }).orElseGet(() -> ResponseEntity.notFound().build());
    }

    private static ResponseEntity<ValidatedResponse<ReservationPaymentResult>> buildReservationPaymentStatus(BindingResult bindingResult) {
        var body = ValidatedResponse.toResponse(bindingResult, new ReservationPaymentResult(!bindingResult.hasErrors(), false, null, true, null));
        return ResponseEntity.status(bindingResult.hasErrors() ? HttpStatus.UNPROCESSABLE_ENTITY : HttpStatus.OK).body(body);
    }

    @PostMapping({
        "/reservation/{reservationId}/validate-to-overview",
        "/event/{eventName}/reservation/{reservationId}/validate-to-overview" //<-deprecated
    })
    public ResponseEntity<ValidatedResponse<Boolean>> validateToOverview(@PathVariable("reservationId") String reservationId,
                                                                         @RequestParam("lang") String lang,
                                                                         @RequestBody ContactAndTicketsForm contactAndTicketsForm,
                                                                         BindingResult bindingResult) {


        return getPurchaseContextAndReservationWithPendingStatus(reservationId).map(er -> {
            var purchaseContext = er.getLeft();
            var reservation = er.getRight();
            var locale = LocaleUtil.forLanguageTag(lang, purchaseContext);
            final TotalPrice reservationCost = ticketReservationManager.totalReservationCostWithVAT(reservation.withVatStatus(purchaseContext.getVatStatus())).getLeft();
            boolean forceAssignment = configurationManager.getFor(FORCE_TICKET_OWNER_ASSIGNMENT_AT_RESERVATION, purchaseContext.getConfigurationLevel()).getValueAsBooleanOrDefault();

            purchaseContext.event().ifPresent(event -> {
                if (forceAssignment || ticketReservationManager.containsCategoriesLinkedToGroups(reservationId, event.getId())) {
                    contactAndTicketsForm.setPostponeAssignment(false);
                }
            });

            boolean invoiceOnly = configurationManager.isInvoiceOnly(purchaseContext);

            if(invoiceOnly && reservationCost.getPriceWithVAT() > 0) {
                //override, that's why we save it
                contactAndTicketsForm.setInvoiceRequested(true);
            } else if (reservationCost.getPriceWithVAT() == 0) {
                contactAndTicketsForm.setInvoiceRequested(false);
            }

            CustomerName customerName = new CustomerName(contactAndTicketsForm.getFullName(), contactAndTicketsForm.getFirstName(), contactAndTicketsForm.getLastName(), true, false);


            ticketReservationRepository.resetVat(reservationId, contactAndTicketsForm.isInvoiceRequested(), purchaseContext.getVatStatus(),
                reservation.getSrcPriceCts(), reservationCost.getPriceWithVAT(), reservationCost.getVAT(), Math.abs(reservationCost.getDiscount()), reservation.getCurrencyCode());
            if(contactAndTicketsForm.isBusiness()) {
<<<<<<< HEAD
                checkAndApplyVATRules(reservationId, contactAndTicketsForm, bindingResult, event);
=======
                checkAndApplyVATRules(purchaseContext, reservationId, contactAndTicketsForm, bindingResult);
>>>>>>> 42e29441
            }

            //persist data
            ticketReservationManager.updateReservation(reservationId, customerName, contactAndTicketsForm.getEmail(),
                contactAndTicketsForm.getBillingAddressCompany(), contactAndTicketsForm.getBillingAddressLine1(), contactAndTicketsForm.getBillingAddressLine2(),
                contactAndTicketsForm.getBillingAddressZip(), contactAndTicketsForm.getBillingAddressCity(), contactAndTicketsForm.getBillingAddressState(), contactAndTicketsForm.getVatCountryCode(),
                contactAndTicketsForm.getCustomerReference(), contactAndTicketsForm.getVatNr(), contactAndTicketsForm.isInvoiceRequested(),
                contactAndTicketsForm.getAddCompanyBillingDetails(), contactAndTicketsForm.canSkipVatNrCheck(), false, locale);

            boolean italyEInvoicing = configurationManager.getFor(ENABLE_ITALY_E_INVOICING, purchaseContext.getConfigurationLevel()).getValueAsBooleanOrDefault();

            if(italyEInvoicing) {
                ticketReservationManager.updateReservationInvoicingAdditionalInformation(reservationId, purchaseContext,
                    new TicketReservationInvoicingAdditionalInfo(getItalianInvoicingInfo(contactAndTicketsForm))
                );
            }

            purchaseContext.event().ifPresent(event -> {
                assignTickets(event.getShortName(), reservationId, contactAndTicketsForm, bindingResult, locale, true, true);
            });
            //

            Map<ConfigurationKeys, Boolean> formValidationParameters = Collections.singletonMap(ENABLE_ITALY_E_INVOICING, italyEInvoicing);

            var ticketFieldFilterer = purchaseContext.event().map(event -> bookingInfoTicketLoader.getTicketFieldsFilterer(reservationId, event));

            //
            contactAndTicketsForm.validate(bindingResult, purchaseContext, new SameCountryValidator(configurationManager, extensionManager, purchaseContext, reservationId, vatChecker),
                formValidationParameters, ticketFieldFilterer);
            //

            if(!bindingResult.hasErrors()) {
                extensionManager.handleReservationValidation(purchaseContext, reservation, contactAndTicketsForm, bindingResult);
            }

            if(!bindingResult.hasErrors()) {
                ticketReservationRepository.updateValidationStatus(reservationId, true);
            }

            var body = ValidatedResponse.toResponse(bindingResult, !bindingResult.hasErrors());
            return ResponseEntity.status(bindingResult.hasErrors() ? HttpStatus.UNPROCESSABLE_ENTITY : HttpStatus.OK).body(body);
        }).orElseGet(() -> ResponseEntity.notFound().build());
    }

    private TicketReservationInvoicingAdditionalInfo.ItalianEInvoicing getItalianInvoicingInfo(ContactAndTicketsForm contactAndTicketsForm) {
        if("IT".equalsIgnoreCase(contactAndTicketsForm.getVatCountryCode())) {
            return new TicketReservationInvoicingAdditionalInfo.ItalianEInvoicing(
                StringUtils.upperCase(contactAndTicketsForm.getItalyEInvoicingFiscalCode()),
                contactAndTicketsForm.getItalyEInvoicingReferenceType(),
                contactAndTicketsForm.getItalyEInvoicingReferenceAddresseeCode(),
                contactAndTicketsForm.getItalyEInvoicingReferencePEC(),
                contactAndTicketsForm.isItalyEInvoicingSplitPayment());
        }
        return null;
    }

    private void assignTickets(String eventName, String reservationId, ContactAndTicketsForm contactAndTicketsForm, BindingResult bindingResult, Locale locale, boolean preAssign, boolean skipValidation) {
        if(!contactAndTicketsForm.isPostponeAssignment()) {
            contactAndTicketsForm.getTickets().forEach((ticketId, owner) -> {
                if (preAssign) {
                    Optional<Errors> bindingResultOptional = skipValidation ? Optional.empty() : Optional.of(bindingResult);
                    ticketHelper.preAssignTicket(eventName, reservationId, ticketId, owner, bindingResultOptional, locale, Optional.empty());
                } else {
                    ticketHelper.assignTicket(eventName, ticketId, owner, Optional.of(bindingResult), locale, Optional.empty(), true);
                }
            });
        }
    }

<<<<<<< HEAD
    private void checkAndApplyVATRules(String reservationId, ContactAndTicketsForm contactAndTicketsForm, BindingResult bindingResult, Event event) {
=======
    private void checkAndApplyVATRules(PurchaseContext purchaseContext, String reservationId, ContactAndTicketsForm contactAndTicketsForm, BindingResult bindingResult) {
>>>>>>> 42e29441
        // VAT handling
        String country = contactAndTicketsForm.getVatCountryCode();

        // validate VAT presence if EU mode is enabled
        if (vatChecker.isReverseChargeEnabledFor(purchaseContext) && (country == null || isEUCountry(country))) {
            ValidationUtils.rejectIfEmptyOrWhitespace(bindingResult, "vatNr", "error.emptyField");
        }

        try {
<<<<<<< HEAD
            var optionalReservation = ticketReservationRepository.findOptionalReservationById(reservationId);
            Optional<VatDetail> vatDetail = optionalReservation
                .filter(e -> EnumSet.of(INCLUDED, NOT_INCLUDED).contains(event.getVatStatus()))
                .filter(e -> vatChecker.isReverseChargeEnabledFor(event))
                .flatMap(e -> vatChecker.checkVat(contactAndTicketsForm.getVatNr(), country, event));
=======
            Optional<VatDetail> vatDetail = Optional.of(purchaseContext)
                .flatMap(e -> ticketReservationRepository.findOptionalReservationById(reservationId).map(r -> Pair.of(e, r)))
                .filter(e -> EnumSet.of(INCLUDED, NOT_INCLUDED).contains(e.getKey().getVatStatus()))
                .filter(e -> vatChecker.isReverseChargeEnabledFor(e.getKey()))
                .flatMap(e -> vatChecker.checkVat(contactAndTicketsForm.getVatNr(), country, e.getKey()));
>>>>>>> 42e29441


            if(vatDetail.isPresent()) {
                var vatValidation = vatDetail.get();
                if (!vatValidation.isValid()) {
                    bindingResult.rejectValue("vatNr", "error.STEP_2_INVALID_VAT");
                } else {
<<<<<<< HEAD
                    var reservation = optionalReservation.get();
                    PriceContainer.VatStatus vatStatus = determineVatStatus(event.getVatStatus(), vatValidation.isVatExempt());
                    updateBillingData(contactAndTicketsForm, event, country, trimToNull(vatValidation.getVatNr()), reservation, vatStatus);
                    vatChecker.logSuccessfulValidation(vatValidation, reservationId, event.getId());
=======
                    var reservation = ticketReservationManager.findById(reservationId).orElseThrow();
                    var currencyCode = reservation.getCurrencyCode();
                    PriceContainer.VatStatus vatStatus = determineVatStatus(purchaseContext.getVatStatus(), vatValidation.isVatExempt());
                    var discount = reservation.getPromoCodeDiscountId() != null ? promoCodeDiscountRepository.findById(reservation.getPromoCodeDiscountId()) : null;
                    var additionalServiceItems = additionalServiceItemRepository.findByReservationUuid(reservationId);
                    var tickets = ticketReservationManager.findTicketsInReservation(reservationId);
                    var additionalServices = purchaseContext.event().map(event -> additionalServiceRepository.loadAllForEvent(event.getId())).orElse(List.of());
                    var subscriptions = subscriptionRepository.findSubscriptionsByReservationId(reservationId);
                    var appliedSubscription = subscriptionRepository.findAppliedSubscriptionByReservationId(reservationId);
                    var calculator = new ReservationPriceCalculator(reservation.withVatStatus(vatStatus), discount, tickets, additionalServiceItems, additionalServices, purchaseContext, subscriptions, appliedSubscription);
                    ticketReservationRepository.updateBillingData(vatStatus, reservation.getSrcPriceCts(),
                        unitToCents(calculator.getFinalPrice(), currencyCode), unitToCents(calculator.getVAT(), currencyCode), unitToCents(calculator.getAppliedDiscount(), currencyCode),
                        reservation.getCurrencyCode(), StringUtils.trimToNull(vatValidation.getVatNr()),
                        country, contactAndTicketsForm.isInvoiceRequested(), reservationId);
                    vatChecker.logSuccessfulValidation(vatValidation, reservationId, purchaseContext.event().map(Event::getId).orElse(null));
>>>>>>> 42e29441
                }
            } else if(optionalReservation.isPresent() && contactAndTicketsForm.isItalyEInvoicingSplitPayment()) {
                var reservation = optionalReservation.get();
                var vatStatus = event.getVatStatus() == INCLUDED ? INCLUDED_NOT_CHARGED : NOT_INCLUDED_NOT_CHARGED;
                updateBillingData(contactAndTicketsForm, event, country, trimToNull(contactAndTicketsForm.getVatNr()), reservation, vatStatus);
            }
        } catch (IllegalStateException ise) {//vat checker failure
            bindingResult.rejectValue("vatNr", "error.vatVIESDown");
        }
    }

<<<<<<< HEAD
    private void updateBillingData(ContactAndTicketsForm contactAndTicketsForm, Event event, String country, String vatNr, TicketReservation reservation, PriceContainer.VatStatus vatStatus) {
        var discount = reservation.getPromoCodeDiscountId() != null ? promoCodeDiscountRepository.findById(reservation.getPromoCodeDiscountId()) : null;
        var additionalServiceItems = additionalServiceItemRepository.findByReservationUuid(reservation.getId());
        var tickets = ticketReservationManager.findTicketsInReservation(reservation.getId());
        var calculator = new ReservationPriceCalculator(reservation.withVatStatus(vatStatus), discount, tickets, additionalServiceItems, additionalServiceRepository.loadAllForEvent(event.getId()), event);
        var currencyCode = reservation.getCurrencyCode();
        ticketReservationRepository.updateBillingData(vatStatus, reservation.getSrcPriceCts(),
            unitToCents(calculator.getFinalPrice(), currencyCode), unitToCents(calculator.getVAT(), currencyCode), unitToCents(calculator.getAppliedDiscount(), currencyCode),
            currencyCode, vatNr, country, contactAndTicketsForm.isInvoiceRequested(), reservation.getId());
    }

    private Optional<Pair<Event, TicketReservation>> getReservation(String eventName, String reservationId) {
        return eventRepository.findOptionalByShortName(eventName)
            .flatMap(event -> ticketReservationManager.findById(reservationId)
                .flatMap(reservation -> Optional.of(Pair.of(event, reservation))));
=======
    private Optional<Pair<PurchaseContext, TicketReservation>> getReservation(String reservationId) {
        return purchaseContextManager.findByReservationId(reservationId)
            .flatMap(purchaseContext -> ticketReservationManager.findById(reservationId)
                .flatMap(reservation -> Optional.of(Pair.of(purchaseContext, reservation))));
>>>>>>> 42e29441
    }

    private Optional<TicketReservation> getReservationWithPendingStatus(String reservationId) {
        return ticketReservationManager.findById(reservationId).filter(reservation -> reservation.getStatus() == TicketReservation.TicketReservationStatus.PENDING);
    }

    private Optional<Pair<PurchaseContext, TicketReservation>> getPurchaseContextAndReservationWithPendingStatus(String reservationId) {
        return purchaseContextManager.findByReservationId(reservationId)
            .flatMap(event -> ticketReservationManager.findById(reservationId)
                .filter(reservation -> reservation.getStatus() == TicketReservation.TicketReservationStatus.PENDING)
                .flatMap(reservation -> Optional.of(Pair.of(event, reservation))));
    }

    @PostMapping("/{purchaseContextType}/{publicIdentifier}/reservation/{reservationId}/re-send-email")
    public ResponseEntity<Boolean> reSendReservationConfirmationEmail(@PathVariable("purchaseContextType") PurchaseContextType purchaseContextType,
                                                                      @PathVariable("publicIdentifier") String publicIdentifier,
                                                                      @PathVariable("reservationId") String reservationId,
                                                                      @RequestParam("lang") String lang,
                                                                      Principal principal) {


        return ResponseEntity.of(purchaseContextManager.findBy(purchaseContextType, publicIdentifier)
            .map(purchaseContext -> ticketReservationManager.findById(reservationId)
                .map(ticketReservation -> {
                    ticketReservationManager.sendConfirmationEmail(purchaseContext, ticketReservation, LocaleUtil.forLanguageTag(lang, purchaseContext), principal != null ? principal.getName() : null);
                    return true;
                }).orElse(false)));
    }


    //
    @GetMapping("/event/{eventName}/reservation/{reservationId}/receipt")
    public ResponseEntity<Void> getReceipt(@PathVariable("eventName") String eventName,
                                           @PathVariable("reservationId") String reservationId,
                                           HttpServletResponse response,
                                           Authentication authentication) {
        return handleReservationWith(eventName, reservationId, authentication, generatePdfFunction(false, response));
    }

    @GetMapping("/event/{eventName}/reservation/{reservationId}/invoice")
    public ResponseEntity<Void> getInvoice(@PathVariable("eventName") String eventName,
                                           @PathVariable("reservationId") String reservationId,
                                           HttpServletResponse response,
                                           Authentication authentication) {
        return handleReservationWith(eventName, reservationId, authentication, generatePdfFunction(true, response));
    }
    //

    private ResponseEntity<Void> handleReservationWith(String eventName, String reservationId, Authentication authentication,
                                                       BiFunction<Event, TicketReservation, ResponseEntity<Void>> with) {
        ResponseEntity<Void> notFound = ResponseEntity.notFound().build();
        ResponseEntity<Void> badRequest = ResponseEntity.badRequest().build();



        return eventRepository.findOptionalByShortName(eventName).map(event -> {
                if(canAccessReceiptOrInvoice(event, authentication)) {
                    return ticketReservationManager.findById(reservationId).map(ticketReservation -> with.apply(event, ticketReservation)).orElse(notFound);
                } else {
                    return badRequest;
                }
            }
        ).orElse(notFound);
    }

    private boolean canAccessReceiptOrInvoice(Configurable configurable, Authentication authentication) {
        return configurationManager.canGenerateReceiptOrInvoiceToCustomer(configurable) || !isAnonymous(authentication);
    }


    private boolean isAnonymous(Authentication authentication) {
        return authentication == null ||
            authentication.getAuthorities().stream().map(GrantedAuthority::getAuthority).anyMatch("ROLE_ANONYMOUS"::equals);
    }

    private BiFunction<Event, TicketReservation, ResponseEntity<Void>> generatePdfFunction(boolean forInvoice, HttpServletResponse response) {
        return (event, reservation) -> {
            if((forInvoice ^ reservation.getInvoiceNumber() != null) || reservation.isCancelled()) {
                return ResponseEntity.notFound().build();
            }

            BillingDocument billingDocument = billingDocumentManager.getOrCreateBillingDocument(event, reservation, null, ticketReservationManager.orderSummaryForReservation(reservation, event));

            try {
                FileUtil.sendHeaders(response, event.getShortName(), reservation.getId(), billingDocument);
                TemplateProcessor.buildReceiptOrInvoicePdf(event, fileUploadManager, LocaleUtil.forLanguageTag(reservation.getUserLanguage()),
                    templateManager, billingDocument.getModel(), forInvoice ? TemplateResource.INVOICE_PDF : TemplateResource.RECEIPT_PDF,
                    extensionManager, response.getOutputStream());
                return ResponseEntity.ok().build();
            } catch (IOException ioe) {
                return ResponseEntity.status(HttpStatus.INTERNAL_SERVER_ERROR).build();
            }
        };
    }
    //----------------


    @PostMapping({
        "/reservation/{reservationId}/payment/{method}/init",
        "/event/{eventName}/reservation/{reservationId}/payment/{method}/init" //<-deprecated
    })
    public ResponseEntity<TransactionInitializationToken> initTransaction(@PathVariable("reservationId") String reservationId,
                                                                          @PathVariable("method") String paymentMethodStr,
                                                                          @RequestParam MultiValueMap<String, String> allParams) {
        var paymentMethod = PaymentMethod.safeParse(paymentMethodStr);

        if(paymentMethod == null) {
            return ResponseEntity.badRequest().build();
        }

        Optional<ResponseEntity<TransactionInitializationToken>> responseEntity = getEventReservationPair(reservationId)
            .map(pair -> {
                var event = pair.getLeft();
                return ticketReservationManager.initTransaction(event, reservationId, paymentMethod, allParams)
                    .map(ResponseEntity::ok)
                    .orElseGet(() -> ResponseEntity.notFound().build());
            });
        return responseEntity.orElseGet(() -> ResponseEntity.badRequest().build());
    }

    @DeleteMapping({
        "/reservation/{reservationId}/payment/token",
        "/event/{eventName}/reservation/{reservationId}/payment/token" //<-deprecated
    })
    public ResponseEntity<Boolean> removeToken(@PathVariable("eventName") String eventName,
                                               @PathVariable("reservationId") String reservationId) {

        var res = getEventReservationPair(reservationId).map(et -> paymentManager.removePaymentTokenReservation(et.getRight().getId())).orElse(false);
        return ResponseEntity.ok(res);
    }

    @DeleteMapping({
        "/reservation/{reservationId}/payment",
        "/event/{eventName}/reservation/{reservationId}/payment" //<-deprecated
    })
    public ResponseEntity<Boolean> deletePaymentAttempt(@PathVariable("reservationId") String reservationId) {

        var res = getEventReservationPair(reservationId).map(et -> ticketReservationManager.cancelPendingPayment(et.getRight().getId(), et.getLeft())).orElse(false);
        return ResponseEntity.ok(res);
    }

    //FIXME: rename ->getPurchaseContextReservationPair
    private Optional<Pair<PurchaseContext, TicketReservation>> getEventReservationPair(String reservationId) {
        return purchaseContextManager.findByReservationId(reservationId)
            .map(event -> Pair.of(event, ticketReservationManager.findById(reservationId)))
            .filter(pair -> pair.getRight().isPresent())
            .map(pair -> Pair.of(pair.getLeft(), pair.getRight().orElseThrow()));
    }

    @GetMapping({
        "/reservation/{reservationId}/payment/{method}/status",
        "/event/{eventName}/reservation/{reservationId}/payment/{method}/status" //<-deprecated
    })
    public ResponseEntity<ReservationPaymentResult> getTransactionStatus(
                                                              @PathVariable("reservationId") String reservationId,
                                                              @PathVariable("method") String paymentMethodStr) {

        var paymentMethod = PaymentMethod.safeParse(paymentMethodStr);

        if(paymentMethod == null) {
            return ResponseEntity.badRequest().build();
        }

        return getEventReservationPair(reservationId)
            .flatMap(pair -> paymentManager.getTransactionStatus(pair.getRight(), paymentMethod))
            .map(pr -> ResponseEntity.ok(new ReservationPaymentResult(pr.isSuccessful(), pr.isRedirect(), pr.getRedirectUrl(), pr.isFailed(), pr.getGatewayIdOrNull())))
            .orElseGet(() -> ResponseEntity.notFound().build());
    }

    @PostMapping("/reservation/{reservationId}/apply-code")
    public ResponseEntity<ValidatedResponse<Boolean>> applyCode(@PathVariable("reservationId") String reservationId, @RequestBody ReservationCodeForm reservationCodeForm, BindingResult bindingResult) {
        boolean res;
        switch (reservationCodeForm.getType()) {
            case SUBSCRIPTION:
                res = getEventReservationPair(reservationId).map(et -> {
                    var isUUID = reservationCodeForm.isCodeUUID();
                    var pin = reservationCodeForm.getCode();
                    if (!isUUID && !PinGenerator.isPinValid(pin, Subscription.PIN_LENGTH)) {
                        bindingResult.reject("error.restrictedValue");
                        return false;
                    }

                    //ensure pin length, as we will do a like concat(pin,'%'), it could be dangerous to have an empty string...
                    Assert.isTrue(pin.length() >= Subscription.PIN_LENGTH, "Pin must have a length of at least 8 characters");

                    var partialUuid = !isUUID ? PinGenerator.pinToPartialUuid(pin, Subscription.PIN_LENGTH) : pin;
                    var email = reservationCodeForm.getEmail();
                    var requireEmail = false;
                    int count;
                    if (isUUID) {
                        count = subscriptionRepository.countSubscriptionById(UUID.fromString(pin));
                    } else {
                        count = subscriptionRepository.countSubscriptionByPartialUuid(partialUuid);
                        if (count > 1) {
                            count = subscriptionRepository.countSubscriptionByPartialUuidAndEmail(partialUuid, email);
                            requireEmail = true;
                        }
                    }
                    if (count == 0) {
                        bindingResult.reject(isUUID ? "subscription.uuid.not.found" : "subscription.pin.not.found");
                    }
                    if (count > 1) {
                        bindingResult.reject("subscription.code.insert.full");
                    }

                    if (bindingResult.hasErrors()) {
                        return false;
                    }

                    var subscriptionId = isUUID ? UUID.fromString(pin) : requireEmail ? subscriptionRepository.getSubscriptionIdByPartialUuidAndEmail(partialUuid, email) : subscriptionRepository.getSubscriptionIdByPartialUuid(partialUuid);
                    var subscriptionDescriptor = subscriptionRepository.findDescriptorBySubscriptionId(subscriptionId);
                    var subscription = subscriptionRepository.findSubscriptionById(subscriptionId);
                    subscription.isValid(subscriptionDescriptor, Optional.of(bindingResult));
                    if (bindingResult.hasErrors()) {
                        return false;
                    }
                    return ticketReservationManager.applySubscriptionCode(et.getRight(), subscriptionId, reservationCodeForm.getAmount());
                }).orElse(false);
                break;
            default: throw new IllegalStateException(reservationCodeForm.getType() + " not supported");
        }
        return ResponseEntity.ok(ValidatedResponse.toResponse(bindingResult, res));
    }

    @DeleteMapping("/reservation/{reservationId}/remove-code")
    public ResponseEntity<Boolean> removeCode(@PathVariable("reservationId") String reservationId, @RequestParam("type") ReservationCodeForm.ReservationCodeType type) {
        boolean res = false;
        if (type == ReservationCodeForm.ReservationCodeType.SUBSCRIPTION) {
            res = getEventReservationPair(reservationId).map(et -> ticketReservationManager.removeSubscription(et.getRight())).orElse(false);
        }
        return ResponseEntity.ok(res);
    }


    private Map<String, String> formatDateForLocales(PurchaseContext purchaseContext, ZonedDateTime date, String formattingCode) {

        var messageSource = messageSourceManager.getMessageSourceFor(purchaseContext);

        Map<String, String> res = new HashMap<>();
        for (ContentLanguage cl : purchaseContext.getContentLanguages()) {
            var formatter = messageSource.getMessage(formattingCode, null, cl.getLocale());
            res.put(cl.getLocale().getLanguage(), DateTimeFormatter.ofPattern(formatter, cl.getLocale()).format(date));
        }
        return res;
    }

    private boolean isEUCountry(String countryCode) {
        return configurationManager.getForSystem(EU_COUNTRIES_LIST).getRequiredValue().contains(countryCode);
    }

    private static PriceContainer.VatStatus determineVatStatus(PriceContainer.VatStatus current, boolean isVatExempt) {
        if(!isVatExempt) {
            return current;
        }
        return current == NOT_INCLUDED ? NOT_INCLUDED_EXEMPT : INCLUDED_EXEMPT;
    }


    private boolean isCaptchaInvalid(int cost, PaymentProxy paymentMethod, String recaptchaResponse, HttpServletRequest request, Configurable configurable) {
        return (cost == 0 || paymentMethod == PaymentProxy.OFFLINE || paymentMethod == PaymentProxy.ON_SITE)
            && configurationManager.isRecaptchaForOfflinePaymentAndFreeEnabled(configurable.getConfigurationLevel())
            && !recaptchaService.checkRecaptcha(recaptchaResponse, request);
    }
}<|MERGE_RESOLUTION|>--- conflicted
+++ resolved
@@ -158,17 +158,12 @@
 
             var additionalInfo = ticketReservationRepository.getAdditionalInfo(reservationId);
 
-<<<<<<< HEAD
+            var shortReservationId =  ticketReservationManager.getShortReservationID(purchaseContext, reservation);
             var italianInvoicing = additionalInfo.getInvoicingAdditionalInfo().getItalianEInvoicing() == null ?
                 new TicketReservationInvoicingAdditionalInfo.ItalianEInvoicing(null, null, null, null, false) :
                 additionalInfo.getInvoicingAdditionalInfo().getItalianEInvoicing();
             //
 
-
-            var shortReservationId =  ticketReservationManager.getShortReservationID(event, reservation);
-=======
-            var shortReservationId =  ticketReservationManager.getShortReservationID(purchaseContext, reservation);
->>>>>>> 42e29441
 
             var formattedExpirationDate = reservation.getValidity() != null ? formatDateForLocales(purchaseContext, ZonedDateTime.ofInstant(reservation.getValidity().toInstant(), purchaseContext.getZoneId()), "datetime.pattern") : null;
 
@@ -379,11 +374,7 @@
             ticketReservationRepository.resetVat(reservationId, contactAndTicketsForm.isInvoiceRequested(), purchaseContext.getVatStatus(),
                 reservation.getSrcPriceCts(), reservationCost.getPriceWithVAT(), reservationCost.getVAT(), Math.abs(reservationCost.getDiscount()), reservation.getCurrencyCode());
             if(contactAndTicketsForm.isBusiness()) {
-<<<<<<< HEAD
-                checkAndApplyVATRules(reservationId, contactAndTicketsForm, bindingResult, event);
-=======
                 checkAndApplyVATRules(purchaseContext, reservationId, contactAndTicketsForm, bindingResult);
->>>>>>> 42e29441
             }
 
             //persist data
@@ -453,11 +444,7 @@
         }
     }
 
-<<<<<<< HEAD
-    private void checkAndApplyVATRules(String reservationId, ContactAndTicketsForm contactAndTicketsForm, BindingResult bindingResult, Event event) {
-=======
     private void checkAndApplyVATRules(PurchaseContext purchaseContext, String reservationId, ContactAndTicketsForm contactAndTicketsForm, BindingResult bindingResult) {
->>>>>>> 42e29441
         // VAT handling
         String country = contactAndTicketsForm.getVatCountryCode();
 
@@ -467,19 +454,11 @@
         }
 
         try {
-<<<<<<< HEAD
             var optionalReservation = ticketReservationRepository.findOptionalReservationById(reservationId);
             Optional<VatDetail> vatDetail = optionalReservation
-                .filter(e -> EnumSet.of(INCLUDED, NOT_INCLUDED).contains(event.getVatStatus()))
-                .filter(e -> vatChecker.isReverseChargeEnabledFor(event))
-                .flatMap(e -> vatChecker.checkVat(contactAndTicketsForm.getVatNr(), country, event));
-=======
-            Optional<VatDetail> vatDetail = Optional.of(purchaseContext)
-                .flatMap(e -> ticketReservationRepository.findOptionalReservationById(reservationId).map(r -> Pair.of(e, r)))
-                .filter(e -> EnumSet.of(INCLUDED, NOT_INCLUDED).contains(e.getKey().getVatStatus()))
-                .filter(e -> vatChecker.isReverseChargeEnabledFor(e.getKey()))
-                .flatMap(e -> vatChecker.checkVat(contactAndTicketsForm.getVatNr(), country, e.getKey()));
->>>>>>> 42e29441
+                .filter(e -> EnumSet.of(INCLUDED, NOT_INCLUDED).contains(purchaseContext.getVatStatus()))
+                .filter(e -> vatChecker.isReverseChargeEnabledFor(purchaseContext))
+                .flatMap(e -> vatChecker.checkVat(contactAndTicketsForm.getVatNr(), country, purchaseContext));
 
 
             if(vatDetail.isPresent()) {
@@ -487,61 +466,41 @@
                 if (!vatValidation.isValid()) {
                     bindingResult.rejectValue("vatNr", "error.STEP_2_INVALID_VAT");
                 } else {
-<<<<<<< HEAD
-                    var reservation = optionalReservation.get();
-                    PriceContainer.VatStatus vatStatus = determineVatStatus(event.getVatStatus(), vatValidation.isVatExempt());
-                    updateBillingData(contactAndTicketsForm, event, country, trimToNull(vatValidation.getVatNr()), reservation, vatStatus);
-                    vatChecker.logSuccessfulValidation(vatValidation, reservationId, event.getId());
-=======
                     var reservation = ticketReservationManager.findById(reservationId).orElseThrow();
                     var currencyCode = reservation.getCurrencyCode();
                     PriceContainer.VatStatus vatStatus = determineVatStatus(purchaseContext.getVatStatus(), vatValidation.isVatExempt());
-                    var discount = reservation.getPromoCodeDiscountId() != null ? promoCodeDiscountRepository.findById(reservation.getPromoCodeDiscountId()) : null;
-                    var additionalServiceItems = additionalServiceItemRepository.findByReservationUuid(reservationId);
-                    var tickets = ticketReservationManager.findTicketsInReservation(reservationId);
-                    var additionalServices = purchaseContext.event().map(event -> additionalServiceRepository.loadAllForEvent(event.getId())).orElse(List.of());
-                    var subscriptions = subscriptionRepository.findSubscriptionsByReservationId(reservationId);
-                    var appliedSubscription = subscriptionRepository.findAppliedSubscriptionByReservationId(reservationId);
-                    var calculator = new ReservationPriceCalculator(reservation.withVatStatus(vatStatus), discount, tickets, additionalServiceItems, additionalServices, purchaseContext, subscriptions, appliedSubscription);
-                    ticketReservationRepository.updateBillingData(vatStatus, reservation.getSrcPriceCts(),
-                        unitToCents(calculator.getFinalPrice(), currencyCode), unitToCents(calculator.getVAT(), currencyCode), unitToCents(calculator.getAppliedDiscount(), currencyCode),
-                        reservation.getCurrencyCode(), StringUtils.trimToNull(vatValidation.getVatNr()),
-                        country, contactAndTicketsForm.isInvoiceRequested(), reservationId);
+                    updateBillingData(contactAndTicketsForm, purchaseContext, country, trimToNull(vatValidation.getVatNr()), reservation, vatStatus);
                     vatChecker.logSuccessfulValidation(vatValidation, reservationId, purchaseContext.event().map(Event::getId).orElse(null));
->>>>>>> 42e29441
                 }
             } else if(optionalReservation.isPresent() && contactAndTicketsForm.isItalyEInvoicingSplitPayment()) {
                 var reservation = optionalReservation.get();
-                var vatStatus = event.getVatStatus() == INCLUDED ? INCLUDED_NOT_CHARGED : NOT_INCLUDED_NOT_CHARGED;
-                updateBillingData(contactAndTicketsForm, event, country, trimToNull(contactAndTicketsForm.getVatNr()), reservation, vatStatus);
+                var vatStatus = purchaseContext.getVatStatus() == INCLUDED ? INCLUDED_NOT_CHARGED : NOT_INCLUDED_NOT_CHARGED;
+                updateBillingData(contactAndTicketsForm, purchaseContext, country, trimToNull(contactAndTicketsForm.getVatNr()), reservation, vatStatus);
             }
         } catch (IllegalStateException ise) {//vat checker failure
             bindingResult.rejectValue("vatNr", "error.vatVIESDown");
         }
     }
 
-<<<<<<< HEAD
-    private void updateBillingData(ContactAndTicketsForm contactAndTicketsForm, Event event, String country, String vatNr, TicketReservation reservation, PriceContainer.VatStatus vatStatus) {
+    private void updateBillingData(ContactAndTicketsForm contactAndTicketsForm, PurchaseContext purchaseContext, String country, String vatNr, TicketReservation reservation, PriceContainer.VatStatus vatStatus) {
         var discount = reservation.getPromoCodeDiscountId() != null ? promoCodeDiscountRepository.findById(reservation.getPromoCodeDiscountId()) : null;
         var additionalServiceItems = additionalServiceItemRepository.findByReservationUuid(reservation.getId());
         var tickets = ticketReservationManager.findTicketsInReservation(reservation.getId());
+        var additionalServices = purchaseContext.event().map(event -> additionalServiceRepository.loadAllForEvent(event.getId())).orElse(List.of());
+        var subscriptions = subscriptionRepository.findSubscriptionsByReservationId(reservationId);
+        var appliedSubscription = subscriptionRepository.findAppliedSubscriptionByReservationId(reservationId);
         var calculator = new ReservationPriceCalculator(reservation.withVatStatus(vatStatus), discount, tickets, additionalServiceItems, additionalServiceRepository.loadAllForEvent(event.getId()), event);
         var currencyCode = reservation.getCurrencyCode();
         ticketReservationRepository.updateBillingData(vatStatus, reservation.getSrcPriceCts(),
             unitToCents(calculator.getFinalPrice(), currencyCode), unitToCents(calculator.getVAT(), currencyCode), unitToCents(calculator.getAppliedDiscount(), currencyCode),
-            currencyCode, vatNr, country, contactAndTicketsForm.isInvoiceRequested(), reservation.getId());
-    }
-
-    private Optional<Pair<Event, TicketReservation>> getReservation(String eventName, String reservationId) {
-        return eventRepository.findOptionalByShortName(eventName)
-            .flatMap(event -> ticketReservationManager.findById(reservationId)
-                .flatMap(reservation -> Optional.of(Pair.of(event, reservation))));
-=======
+            reservation.getCurrencyCode(), vatNr,
+            country, contactAndTicketsForm.isInvoiceRequested(), reservationId);
+    }
+
     private Optional<Pair<PurchaseContext, TicketReservation>> getReservation(String reservationId) {
         return purchaseContextManager.findByReservationId(reservationId)
             .flatMap(purchaseContext -> ticketReservationManager.findById(reservationId)
                 .flatMap(reservation -> Optional.of(Pair.of(purchaseContext, reservation))));
->>>>>>> 42e29441
     }
 
     private Optional<TicketReservation> getReservationWithPendingStatus(String reservationId) {
