--- conflicted
+++ resolved
@@ -52,19 +52,12 @@
 public class ScriptingExecutionService {
 
     private final SimpleHttpClient simpleHttpClient;
-<<<<<<< HEAD
     private final Supplier<Executor> executorSupplier;
-=======
->>>>>>> b1e6130e
     private final Scriptable sealedScope;
 
     public ScriptingExecutionService(HttpClient httpClient, Supplier<Executor> executorSupplier) {
         this.simpleHttpClient = new SimpleHttpClient(httpClient);
-<<<<<<< HEAD
         this.executorSupplier = executorSupplier;
-=======
-
->>>>>>> b1e6130e
         Context cx = Context.enter();
         try {
             sealedScope = cx.initSafeStandardObjects();
@@ -77,20 +70,12 @@
             Context.exit();
         }
     }
-
-<<<<<<< HEAD
+    
     private final Cache<String, Executor> asyncExecutors = Caffeine.newBuilder()
         .expireAfterAccess(12, TimeUnit.HOURS)
         .removalListener((String key, Executor value, RemovalCause cause) -> {
             if (value instanceof ExecutorService) {
                 ((ExecutorService) value).shutdown();
-=======
-    private final Cache<String, ExecutorService> asyncExecutors = Caffeine.newBuilder()
-        .expireAfterAccess(12, TimeUnit.HOURS)
-        .removalListener((String key, ExecutorService value, RemovalCause cause) -> {
-            if (value != null) {
-                value.shutdown();
->>>>>>> b1e6130e
             }
         })
         .build();
