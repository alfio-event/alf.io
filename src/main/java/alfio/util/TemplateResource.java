/**
 * This file is part of alf.io.
 *
 * alf.io is free software: you can redistribute it and/or modify
 * it under the terms of the GNU General Public License as published by
 * the Free Software Foundation, either version 3 of the License, or
 * (at your option) any later version.
 *
 * alf.io is distributed in the hope that it will be useful,
 * but WITHOUT ANY WARRANTY; without even the implied warranty of
 * MERCHANTABILITY or FITNESS FOR A PARTICULAR PURPOSE.  See the
 * GNU General Public License for more details.
 *
 * You should have received a copy of the GNU General Public License
 * along with alf.io.  If not, see <http://www.gnu.org/licenses/>.
 */
package alfio.util;

import alfio.model.*;
import alfio.model.modification.SendCodeModification;
import alfio.model.transaction.PaymentMethod;
import alfio.model.transaction.PaymentProxy;
import alfio.model.user.Organization;
import lombok.AllArgsConstructor;
import lombok.Getter;
import lombok.experimental.Delegate;
import org.apache.commons.lang3.ObjectUtils;
import org.apache.commons.lang3.StringUtils;

import java.math.BigDecimal;
import java.time.ZoneId;
import java.time.ZonedDateTime;
import java.util.*;
import java.util.function.Function;
import java.util.stream.Collectors;

import static alfio.util.ImageUtil.createQRCode;


public enum TemplateResource {

    @Deprecated
    GOOGLE_ANALYTICS("", "", TemplateManager.TemplateOutput.TEXT),

    CONFIRMATION_EMAIL_FOR_ORGANIZER("/alfio/templates/confirmation-email-for-organizer", TemplateResource.MULTIPART_ALTERNATIVE_MIMETYPE, TemplateManager.TemplateOutput.HTML) {
        @Override
        public Map<String, Object> prepareSampleModel(Organization organization, Event event, Optional<ImageData> imageData) {
            return prepareSampleDataForConfirmationEmail(organization, event);
        }
    },
    SEND_RESERVED_CODE("/alfio/templates/send-reserved-code-txt.ms", "text/plain", TemplateManager.TemplateOutput.TEXT) {
        @Override
        public Map<String, Object> prepareSampleModel(Organization organization, Event event, Optional<ImageData> imageData) {
            return prepareModelForSendReservedCode(organization, event, new SendCodeModification("CODE", "Firstname Lastname", "email@email.tld", "en"), "http://your-domain.tld/event-page", "Promotional");
        }
    },
    CONFIRMATION_EMAIL("/alfio/templates/confirmation-email", TemplateResource.MULTIPART_ALTERNATIVE_MIMETYPE, TemplateManager.TemplateOutput.TEXT) {
        @Override
        public Map<String, Object> prepareSampleModel(Organization organization, Event event, Optional<ImageData> imageData) {
            return prepareSampleDataForConfirmationEmail(organization, event);
        }
    },
    OFFLINE_RESERVATION_EXPIRED_EMAIL("/alfio/templates/offline-reservation-expired-email-txt.ms", "text/plain", TemplateManager.TemplateOutput.TEXT) {
        @Override
        public Map<String, Object> prepareSampleModel(Organization organization, Event event, Optional<ImageData> imageData) {
            return prepareSampleDataForConfirmationEmail(organization, event);
        }
    },
    CHARGE_ATTEMPT_FAILED_EMAIL("/alfio/templates/charge-failed-txt.ms", "text/plain", TemplateManager.TemplateOutput.TEXT) {
        @Override
        public Map<String, Object> prepareSampleModel(Organization organization, Event event, Optional<ImageData> imageData) {
            return prepareSampleDataForChargeFailed(organization, event);
        }
    },
    CHARGE_ATTEMPT_FAILED_EMAIL_FOR_ORGANIZER("/alfio/templates/charge-failed-organizer-txt.ms", "text/plain", TemplateManager.TemplateOutput.TEXT) {
        @Override
        public Map<String, Object> prepareSampleModel(Organization organization, Event event, Optional<ImageData> imageData) {
            return prepareSampleDataForChargeFailed(organization, event);
        }
    },
    CREDIT_NOTE_ISSUED_EMAIL("/alfio/templates/credit-note-issued-email-txt.ms", "text/plain", TemplateManager.TemplateOutput.TEXT) {
        @Override
        public Map<String, Object> prepareSampleModel(Organization organization, Event event, Optional<ImageData> imageData) {
            return prepareSampleDataForConfirmationEmail(organization, event);
        }
    },
    OFFLINE_RESERVATION_EXPIRING_EMAIL_FOR_ORGANIZER("/alfio/templates/offline-reservation-expiring-email-for-organizer", TemplateResource.MULTIPART_ALTERNATIVE_MIMETYPE, TemplateManager.TemplateOutput.TEXT) {
        @Override
        public Map<String, Object> prepareSampleModel(Organization organization, Event event, Optional<ImageData> imageData) {
            return prepareSampleModelForOfflineReservationExpiringEmailForOrganizer(event);
        }
    },
    OFFLINE_PAYMENT_MATCHES_FOUND("/alfio/templates/offline-payment-matches-found-txt.ms", "text/plain", TemplateManager.TemplateOutput.TEXT) {
        @Override
        public Map<String, Object> prepareSampleModel(Organization organization, Event event, Optional<ImageData> imageData) {
            return Map.of(
                "matchingCount", 3,
                "eventName", event.getDisplayName(),
                "pendingReviewMatches", true,
                "pendingReview", List.of(UUID.randomUUID().toString()),
                "automaticApprovedMatches", true,
                "automaticApproved", List.of(UUID.randomUUID().toString()),
                "automaticApprovalErrors", true,
                "approvalErrors", List.of(UUID.randomUUID().toString())
            );
        }
    },
    REMINDER_EMAIL("/alfio/templates/reminder-email-txt.ms", "text/plain", TemplateManager.TemplateOutput.TEXT) {
        @Override
        public Map<String, Object> prepareSampleModel(Organization organization, Event event, Optional<ImageData> imageData) {
            return prepareSampleDataForConfirmationEmail(organization, event);
        }
    },
    REMINDER_TICKET_ADDITIONAL_INFO("/alfio/templates/reminder-ticket-additional-info.ms", "text/plain", TemplateManager.TemplateOutput.TEXT) {
        @Override
        public Map<String, Object> prepareSampleModel(Organization organization, Event event, Optional<ImageData> imageData) {
            return prepareModelForReminderTicketAdditionalInfo(organization, event, sampleTicket(event.getZoneId()), "http://your-domain.tld/ticket-url");
        }
    },
    REMINDER_TICKETS_ASSIGNMENT_EMAIL("/alfio/templates/reminder-tickets-assignment-email-txt.ms", "text/plain", TemplateManager.TemplateOutput.TEXT) {
        @Override
        public Map<String, Object> prepareSampleModel(Organization organization, Event event, Optional<ImageData> imageData) {
            return prepareSampleDataForConfirmationEmail(organization, event);
        }
    },


    TICKET_EMAIL("/alfio/templates/ticket-email-txt.ms", "text/plain", TemplateManager.TemplateOutput.TEXT) {
        @Override
        public Map<String, Object> prepareSampleModel(Organization organization, Event event, Optional<ImageData> imageData) {
<<<<<<< HEAD
            TicketCategory ticketCategory = new TicketCategory(0, ZonedDateTime.now(), ZonedDateTime.now(), 42, "Ticket", false, TicketCategory.Status.ACTIVE, event.getId(), false, 1000, null, null, null, null, null, "CHF", 0, null);
            return buildModelForTicketEmail(organization, event, sampleTicketReservation(), "http://your-domain.tld", "http://your-domain.tld/ticket-url", "http://your-domain.tld/calendar-url", sampleTicket(), ticketCategory, Map.of());
=======
            var now = ZonedDateTime.now(event.getZoneId());
            TicketCategory ticketCategory = new TicketCategory(0, now, now, 42, "Ticket", false, TicketCategory.Status.ACTIVE, event.getId(), false, 1000, null, null, null, null, null, "CHF", 0, null);
            return buildModelForTicketEmail(organization, event, sampleTicketReservation(event.getZoneId()), "http://your-domain.tld/ticket-url", "http://your-domain.tld/calendar-url", sampleTicket(event.getZoneId()), ticketCategory, Map.of());
>>>>>>> 8f20fec0
        }
    },

    TICKET_EMAIL_FOR_ONLINE_EVENT("/alfio/templates/ticket-email-online", TemplateResource.MULTIPART_ALTERNATIVE_MIMETYPE, TemplateManager.TemplateOutput.TEXT) {
        @Override
        public Map<String, Object> prepareSampleModel(Organization organization, Event event, Optional<ImageData> imageData) {
<<<<<<< HEAD
            TicketCategory ticketCategory = new TicketCategory(0, ZonedDateTime.now(), ZonedDateTime.now(), 42, "Ticket", false, TicketCategory.Status.ACTIVE, event.getId(), false, 1000, null, null, null, null, null, "CHF", 0, null);
            return buildModelForTicketEmail(organization, event, sampleTicketReservation(), "http://your-domain.tld", "http://your-domain.tld/ticket-url", "http://your-domain.tld/calendar-url", sampleTicket(), ticketCategory, Map.of("onlineCheckInUrl", "https://your-domain.tld/check-in", "prerequisites", "An internet connection is required to join the event"));
=======
            var now = ZonedDateTime.now(event.getZoneId());
            TicketCategory ticketCategory = new TicketCategory(0, now, now, 42, "Ticket", false, TicketCategory.Status.ACTIVE, event.getId(), false, 1000, null, null, null, null, null, "CHF", 0, null);
            return buildModelForTicketEmail(organization, event, sampleTicketReservation(event.getZoneId()), "http://your-domain.tld/ticket-url", "http://your-domain.tld/calendar-url", sampleTicket(event.getZoneId()), ticketCategory, Map.of("onlineCheckInUrl", "https://your-domain.tld/check-in", "prerequisites", "An internet connection is required to join the event"));
        }
    },

    ONLINE_CHECK_IN_DETAILS("/alfio/templates/online-check-in-instructions-txt.ms", "text/plain", TemplateManager.TemplateOutput.TEXT) {
        @Override
        public Map<String, Object> prepareSampleModel(Organization organization, Event event, Optional<ImageData> imageData) {
            return Map.of("onlineCheckInUrl", "https://your-domain.tld/check-in", "prerequisites", "An internet connection is required to join the event");
>>>>>>> 8f20fec0
        }
    },

    TICKET_HAS_CHANGED_OWNER("/alfio/templates/ticket-has-changed-owner-txt.ms", "text/plain", TemplateManager.TemplateOutput.TEXT) {
        @Override
        public Map<String, Object> prepareSampleModel(Organization organization, Event event, Optional<ImageData> imageData) {
            return buildModelForTicketHasChangedOwner(organization, event, sampleTicket(event.getZoneId()), sampleTicket("NewFirstname", "NewLastname", "newemail@email.tld", event.getZoneId()), "http://your-domain.tld/ticket-url");
        }
    },

    TICKET_HAS_BEEN_CANCELLED("/alfio/templates/ticket-has-been-cancelled-txt.ms", "text/plain", TemplateManager.TemplateOutput.TEXT) {
        @Override
        public Map<String, Object> prepareSampleModel(Organization organization, Event event, Optional<ImageData> imageData) {
            return buildModelForTicketHasBeenCancelled(organization, event, sampleTicket(event.getZoneId()));
        }
    },

    TICKET_HAS_BEEN_CANCELLED_ADMIN("/alfio/templates/ticket-has-been-cancelled-admin-txt.ms", "text/plain", TemplateManager.TemplateOutput.TEXT) {
        @Override
        public Map<String, Object> prepareSampleModel(Organization organization, Event event, Optional<ImageData> imageData) {
            return buildModelForTicketHasBeenCancelledAdmin(organization, event, sampleTicket(event.getZoneId()), "Category", Collections.emptyList(), asi -> Optional.empty());
        }
    },


    TICKET_PDF("/alfio/templates/ticket.ms", "application/pdf", TemplateManager.TemplateOutput.HTML) {
        @Override
        public Map<String, Object> prepareSampleModel(Organization organization, Event event, Optional<ImageData> imageData) {
            var now = ZonedDateTime.now(event.getZoneId());
            TicketCategory ticketCategory = new TicketCategory(0, now, now, 42, "Ticket", false, TicketCategory.Status.ACTIVE, event.getId(), false, 1000, null, null, null, null, null, "CHF", 0, null);
            return buildModelForTicketPDF(organization, event, sampleTicketReservation(event.getZoneId()), ticketCategory, sampleTicket(event.getZoneId()), imageData, "ABCD", Collections.emptyMap());
        }
    },
    RECEIPT_PDF("/alfio/templates/receipt.ms", "application/pdf", TemplateManager.TemplateOutput.HTML) {
        @Override
        public Map<String, Object> prepareSampleModel(Organization organization, Event event, Optional<ImageData> imageData) {
            return sampleBillingDocument(imageData, organization, event);
        }
    },

    INVOICE_PDF("/alfio/templates/invoice.ms", "application/pdf", TemplateManager.TemplateOutput.HTML) {
        @Override
        public Map<String, Object> prepareSampleModel(Organization organization, Event event, Optional<ImageData> imageData) {
            return sampleBillingDocument(imageData, organization, event);
        }
    },

    CREDIT_NOTE_PDF("/alfio/templates/credit-note.ms", "application/pdf", TemplateManager.TemplateOutput.HTML) {
        @Override
        public Map<String, Object> prepareSampleModel(Organization organization, Event event, Optional<ImageData> imageData) {
            return sampleBillingDocument(imageData, organization, event);
        }
    },

    WAITING_QUEUE_JOINED("/alfio/templates/waiting-queue-joined.ms", "text/plain", TemplateManager.TemplateOutput.TEXT) {
        @Override
        public Map<String, Object> prepareSampleModel(Organization organization, Event event, Optional<ImageData> imageData) {
            return buildModelForWaitingQueueJoined(organization, event, new CustomerName("Firstname Lastname", "Firstname", "Lastname", event.mustUseFirstAndLastName()));
        }
    },
    WAITING_QUEUE_RESERVATION_EMAIL("/alfio/templates/waiting-queue-reservation-email-txt.ms", "text/plain", TemplateManager.TemplateOutput.TEXT) {
        @Override
        public Map<String, Object> prepareSampleModel(Organization organization, Event event, Optional<ImageData> imageData) {
            WaitingQueueSubscription subscription = new WaitingQueueSubscription(0, ZonedDateTime.now(event.getZoneId()), event.getId(), "ACQUIRED", "Firstname Lastname", "Firstname", "Lastname",
                "email@email.tld", "597e7e7b-c514-4dcb-be8c-46cf7fe2c36e", "en", null, WaitingQueueSubscription.Type.PRE_SALES);
            return buildModelForWaitingQueueReservationEmail(organization, event, subscription, "http://your-domain.tld/reservation-url", ZonedDateTime.now(event.getZoneId()));
        }
    };

    public static final String MULTIPART_ALTERNATIVE_MIMETYPE = "multipart/alternative";

    private static final String PLAIN_TEMPLATE_SUFFIX = "-txt.ms";

    private static final String HTML_TEMPLATE_SUFFIX = "-html.ms";


    private final String classPathUrl;
    // currently not used, might be removed in the future
    private final boolean overridable;
    private final String renderedContentType;
    private final TemplateManager.TemplateOutput templateOutput;

    TemplateResource(String classPathUrl, String renderedContentType, TemplateManager.TemplateOutput templateOutput) {
        this.classPathUrl = classPathUrl;
        this.overridable = true;
        this.renderedContentType = renderedContentType;
        this.templateOutput = templateOutput;
    }


    public String getSavedName(Locale locale) {
        return name() + "_" + locale.getLanguage() + ".ms";
    }

    public boolean overridable() {
        return overridable;
    }

    public String classPath() {
        return isMultipart() ? classPathUrl + PLAIN_TEMPLATE_SUFFIX : classPathUrl;
    }

    public String htmlClassPath() {
    	return isMultipart() ? classPathUrl + HTML_TEMPLATE_SUFFIX : null;
    }

    public boolean isMultipart() {
    	return MULTIPART_ALTERNATIVE_MIMETYPE.equals(renderedContentType);
    }

    public String getRenderedContentType() {
        return renderedContentType;
    }

    public TemplateManager.TemplateOutput getTemplateOutput() {
        return templateOutput;
    }

    public Map<String, Object> prepareSampleModel(Organization organization, Event event, Optional<ImageData> imageData) {
        return Collections.emptyMap();
    }

    private static Ticket sampleTicket(ZoneId zoneId) {
        return sampleTicket("Firstname", "Lastname", "email@email.tld", zoneId);
    }

    private static Map<String, Object> sampleBillingDocument(Optional<ImageData> imageData, Organization organization, Event event) {
        Map<String, Object> model = prepareSampleDataForConfirmationEmail(organization, event);
        imageData.ifPresent(iData -> {
            model.put("eventImage", iData.getEventImage());
            model.put("imageWidth", iData.getImageWidth());
            model.put("imageHeight", iData.getImageHeight());
        });
        return model;
    }

    private static TicketCategory sampleCategory(ZoneId zoneId) {
        return new TicketCategory(0, ZonedDateTime.now(zoneId).minusDays(1), ZonedDateTime.now(zoneId).plusDays(1), 100, "test category", false, TicketCategory.Status.ACTIVE,
            0, true, 100, null, null, null, null, null, "CHF", 0, null);
    }

    private static Ticket sampleTicket(String firstName, String lastName, String email, ZoneId zoneId) {
        return new Ticket(0, "597e7e7b-c514-4dcb-be8c-46cf7fe2c36e", ZonedDateTime.now(zoneId), 0, "ACQUIRED", 0,
            "597e7e7b-c514-4dcb-be8c-46cf7fe2c36e", firstName + " " + lastName, firstName, lastName, email, false, "en",
            1000, 1000, 80, 0, null, "CHF");
    }

    private static TicketReservation sampleTicketReservation(ZoneId zoneId) {
        return new TicketReservation("597e7e7b-c514-4dcb-be8c-46cf7fe2c36e", new Date(), TicketReservation.TicketReservationStatus.COMPLETE,
            "Firstname Lastname", "FirstName", "Lastname", "email@email.tld", "billing address", ZonedDateTime.now(zoneId), ZonedDateTime.now(zoneId),
            PaymentProxy.STRIPE, true, null, false, "en", false, null, null, null, "123456",
            "CH", false, new BigDecimal("8.00"), true,
            ZonedDateTime.now(zoneId).minusMinutes(1), "PO-1234", ZonedDateTime.now(zoneId), 10000, 10800, 800, 0, "CHF");
    }

    private static Map<String, Object> prepareSampleDataForConfirmationEmail(Organization organization, Event event) {
        TicketReservation reservation = sampleTicketReservation(event.getZoneId());
        Optional<String> vat = Optional.of("VAT-NR");
        List<TicketWithCategory> tickets = Collections.singletonList(new TicketWithCategory(sampleTicket(event.getZoneId()), sampleCategory(event.getZoneId())));
        OrderSummary orderSummary = new OrderSummary(new TotalPrice(1000, 80, 0, 0, "CHF"),
            Collections.singletonList(new SummaryRow("Ticket", "10.00", "9.20", 1, "9.20", "9.20", 1000, SummaryRow.SummaryType.TICKET)), false, "10.00", "0.80", false, false, false, "8", PriceContainer.VatStatus.INCLUDED, "1.00");
        String baseUrl = "http://your-domain.tld";
        String reservationUrl = baseUrl + "/reservation-url/";
        String reservationShortId = "597e7e7b";
        return prepareModelForConfirmationEmail(organization, event, reservation, vat, tickets, orderSummary, baseUrl, reservationUrl, reservationShortId, Optional.of("My Invoice\nAddress"), Optional.empty(), Optional.empty(), Map.of());
    }

    private static Map<String, Object> prepareSampleDataForChargeFailed(Organization organization, Event event) {
        TicketReservation reservation = sampleTicketReservation(event.getZoneId());
        return Map.of(
            "reservationId", reservation.getId().substring(0, 8),
            "reservationCancelled", true,
            "reservation", reservation,
            "eventName", event.getDisplayName(),
            "provider", PaymentMethod.CREDIT_CARD.name(),
            "reason", "this is the reason from the provider",
            "reservationUrl", "http://your-domain.tld/reservation-url/",
            "organization", organization
        );
    }

    //used by multiple enum:
    // - CONFIRMATION_EMAIL_FOR_ORGANIZER
    // - OFFLINE_RESERVATION_EXPIRED_EMAIL
    // - REMINDER_TICKETS_ASSIGNMENT_EMAIL
    // - CONFIRMATION_EMAIL
    // - REMINDER_EMAIL
    // - RECEIPT_PDF + ImageData
    // - INVOICE_PDF + ImageData
    public static Map<String, Object> prepareModelForConfirmationEmail(Organization organization,
                                                                       Event event,
                                                                       TicketReservation reservation,
                                                                       Optional<String> vat,
                                                                       List<TicketWithCategory> tickets,
                                                                       OrderSummary orderSummary,
                                                                       String baseUrl,
                                                                       String reservationUrl,
                                                                       String reservationShortID,
                                                                       Optional<String> invoiceAddress,
                                                                       Optional<String> bankAccountNr,
                                                                       Optional<String> bankAccountOwner,
                                                                       Map<String, Object> additionalModelObjects) {
        Map<String, Object> model = new HashMap<>(additionalModelObjects);
        model.put("organization", organization);
        model.put("event", event);
        model.put("ticketReservation", reservation);
        model.put("hasVat", vat.isPresent());
        model.put("vatNr", vat.orElse(""));
        model.put("tickets", tickets);
        model.put("orderSummary", orderSummary);
        model.put("baseUrl", baseUrl);
        model.put("reservationUrl", reservationUrl);
        model.put("locale", reservation.getUserLanguage());

        model.put("hasRefund", StringUtils.isNotEmpty(orderSummary.getRefundedAmount()));

        ZonedDateTime creationTimestamp = ObjectUtils.firstNonNull(reservation.getRegistrationTimestamp(), reservation.getConfirmationTimestamp(), reservation.getCreationTimestamp(), ZonedDateTime.now(event.getZoneId()));
        model.put("confirmationDate", creationTimestamp.withZoneSameInstant(event.getZoneId()));
        model.put("now", ZonedDateTime.now(event.getZoneId()));

        if (reservation.getValidity() != null) {
            model.put("expirationDate", ZonedDateTime.ofInstant(reservation.getValidity().toInstant(), event.getZoneId()));
        }

        model.put("reservationShortID", reservationShortID);

        model.put("hasInvoiceAddress", invoiceAddress.isPresent());
        invoiceAddress.ifPresent(addr -> {
            model.put("invoiceAddress", StringUtils.replace(addr, "\n", ", "));
            model.put("invoiceAddressAsList", Arrays.asList(StringUtils.split(addr, '\n')));
        });

        model.put("hasBankAccountNr", bankAccountNr.isPresent());
        bankAccountNr.ifPresent(nr -> model.put("bankAccountNr", nr));

        model.put("isOfflinePayment", reservation.getStatus() == TicketReservation.TicketReservationStatus.OFFLINE_PAYMENT);
        model.put("hasCustomerReference", StringUtils.isNotBlank(reservation.getCustomerReference()));
        model.put("paymentReason", event.getShortName() + " " + reservationShortID);
        model.put("hasBankAccountOnwer", bankAccountOwner.isPresent());
        bankAccountOwner.ifPresent(owner -> {
            model.put("bankAccountOnwer", StringUtils.replace(owner, "\n", ", "));
            model.put("bankAccountOnwerAsList", Arrays.asList(StringUtils.split(owner, '\n')));
        });

        return model;
    }

    // used by OFFLINE_RESERVATION_EXPIRING_EMAIL_FOR_ORGANIZER
    public static Map<String, Object> prepareModelForOfflineReservationExpiringEmailForOrganizer(Event event, List<TicketReservationInfo> reservations, String baseUrl) {
        Map<String, Object> model = new HashMap<>();
        model.put("eventName", event.getDisplayName());
        model.put("ticketReservations", reservations.stream().map(r -> new TicketReservationWithZonedExpiringDate(r, event)).collect(Collectors.toList()));
        model.put("baseUrl", baseUrl);
        model.put("eventShortName", event.getShortName());
        return model;
    }

    private static Map<String, Object> prepareSampleModelForOfflineReservationExpiringEmailForOrganizer(Event event) {
        Map<String, Object> model = new HashMap<>();
        model.put("eventName", event.getDisplayName());
        model.put("ticketReservations", Collections.singletonList(new TicketReservationInfo("id", null, "Firstname", "Lastname", "email@email.email", 1000, "EUR", 42, new Date())));
        model.put("baseUrl", "http://base-url/");
        model.put("eventShortName", event.getShortName());
        return model;
    }

    // used by SEND_RESERVED_CODE
    public static Map<String, Object> prepareModelForSendReservedCode(Organization organization,
                                                                      Event event,
                                                                      SendCodeModification m,
                                                                      String eventPageUrl,
                                                                      String promoCodeLabel) {
        Map<String, Object> model = new HashMap<>();
        model.put("code", m.getCode());
        model.put("event", event);
        model.put("organization", organization);
        model.put("eventPage", eventPageUrl);
        model.put("assignee", m.getAssignee());
        model.put("promoCodeDescription", promoCodeLabel);
        return model;
    }


    // used by REMINDER_TICKET_ADDITIONAL_INFO
    public static Map<String, Object> prepareModelForReminderTicketAdditionalInfo(Organization organization,
                                                                                  Event event,
                                                                                  Ticket ticket,
                                                                                  String ticketUrl) {
        Map<String, Object> model = new HashMap<>();
        model.put("event", event);
        model.put("fullName", ticket.getFullName());
        model.put("organization", organization);
        model.put("ticketURL", ticketUrl);
        return model;
    }

    // used by TICKET_EMAIL
    public static Map<String, Object> buildModelForTicketEmail(Organization organization,
                                                               Event event,
                                                               TicketReservation ticketReservation,
                                                               String baseUrl,
                                                               String ticketURL,
                                                               String calendarURL,
                                                               Ticket ticket,
                                                               TicketCategory ticketCategory,
                                                               Map<String, Object> additionalOptions) {
        Map<String, Object> model = new HashMap<>(additionalOptions);
        model.put("organization", organization);
        model.put("event", event);
        model.put("ticketReservation", ticketReservation);
        model.put("baseUrl", baseUrl);
        model.put("ticketUrl", ticketURL);
        model.put("ticket", ticket);
        model.put("googleCalendarUrl", calendarURL);
        fillTicketValidity(event, ticketCategory, model);
        return model;
    }

    public static void fillTicketValidity(Event event, TicketCategory ticketCategory, Map<String, Object> model) {
        model.put("validityStart", Optional.ofNullable(ticketCategory.getTicketValidityStart(event.getZoneId())).orElse(event.getBegin()));
        model.put("validityEnd", Optional.ofNullable(ticketCategory.getTicketValidityEnd(event.getZoneId())).orElse(event.getEnd()));
    }

    // used by TICKET_HAS_CHANGED_OWNER
    public static Map<String, Object> buildModelForTicketHasChangedOwner(Organization organization, Event e, Ticket oldTicket, Ticket newTicket, String ticketUrl) {
        Map<String, Object> emailModel = new HashMap<>();
        emailModel.put("ticket", oldTicket);
        emailModel.put("organization", organization);
        emailModel.put("eventName", e.getDisplayName());
        emailModel.put("previousEmail", oldTicket.getEmail());
        emailModel.put("newEmail", newTicket.getEmail());
        emailModel.put("ticketUrl", ticketUrl);
        return emailModel;
    }

    // used by TICKET_HAS_BEEN_CANCELLED
    public static Map<String, Object> buildModelForTicketHasBeenCancelled(Organization organization, Event event, Ticket ticket) {
        Map<String, Object> model = new HashMap<>();
        model.put("eventName", event.getDisplayName());
        model.put("ticket", ticket);
        model.put("organization", organization);
        return model;
    }

    // used by TICKET_HAS_BEEN_CANCELLED_ADMIN
    public static Map<String, Object> buildModelForTicketHasBeenCancelledAdmin(Organization organization, Event event, Ticket ticket,
                                                                               String ticketCategoryDescription,
                                                                               List<AdditionalServiceItem> additionalServiceItems,
                                                                               Function<AdditionalServiceItem, Optional<AdditionalServiceText>> titleFinder) {
        Map<String, Object> model = buildModelForTicketHasBeenCancelled(organization, event, ticket);
        model.put("ticketCategoryDescription", ticketCategoryDescription);
        model.put("hasAdditionalServices", !additionalServiceItems.isEmpty());
        model.put("additionalServices", additionalServiceItems.stream()
            .map(asi -> {
                Map<String, Object> data = new HashMap<>();
                data.put("name", titleFinder.apply(asi).map(AdditionalServiceText::getValue).orElse("N/A"));
                data.put("amount", MonetaryUtil.centsToUnit(asi.getFinalPriceCts(), asi.getCurrencyCode()).toString() + event.getCurrency());
                data.put("id", asi.getId());
                return data;
            }).collect(Collectors.toList()));
        return model;
    }

    // used by TICKET_PDF
    public static Map<String, Object> buildModelForTicketPDF(Organization organization,
                                                             Event event,
                                                             TicketReservation ticketReservation,
                                                             TicketCategory ticketCategory,
                                                             Ticket ticket,
                                                             Optional<ImageData> imageData,
                                                             String reservationId,
                                                             Map<String,String> additionalFields) {
        String qrCodeText = ticket.ticketCode(event.getPrivateKey());
        //
        Map<String, Object> model = new HashMap<>();
        model.put("ticket", ticket);
        model.put("reservation", ticketReservation);
        model.put("ticketCategory", ticketCategory);
        model.put("event", event);
        model.put("organization", organization);
        model.put("reservationId", reservationId);
        model.put("additional-fields", additionalFields);
        fillTicketValidity(event, ticketCategory, model);

        model.put("qrCodeDataUri", "data:image/png;base64," + Base64.getEncoder().encodeToString(createQRCode(qrCodeText)));

        imageData.ifPresent(iData -> {
            model.put("eventImage", iData.getEventImage());
            model.put("imageWidth", iData.getImageWidth());
            model.put("imageHeight", iData.getImageHeight());
        });

        model.put("deskPaymentRequired", Optional.ofNullable(ticketReservation.getPaymentMethod()).orElse(PaymentProxy.STRIPE).isDeskPaymentRequired());
        return model;
    }

    // used by WAITING_QUEUE_JOINED
    public static Map<String, Object> buildModelForWaitingQueueJoined(Organization organization, Event event, CustomerName name) {
        Map<String, Object> model = new HashMap<>();
        model.put("eventName", event.getDisplayName());
        model.put("fullName", name.getFullName());
        model.put("organization", organization);
        return model;
    }

    // used by WAITING_QUEUE_RESERVATION_EMAIL
    public static Map<String, Object> buildModelForWaitingQueueReservationEmail(Organization organization, Event event, WaitingQueueSubscription subscription, String reservationUrl, ZonedDateTime expiration) {
        Map<String, Object> model = new HashMap<>();
        model.put("event", event);
        model.put("subscription", subscription);
        model.put("reservationUrl", reservationUrl);
        model.put("reservationTimeout", expiration);
        model.put("organization", organization);
        return model;
    }


    public static ImageData fillWithImageData(FileBlobMetadata m, byte[] image) {

        Map<String, String> attributes = m.getAttributes();
        if (attributes.containsKey(FileBlobMetadata.ATTR_IMG_WIDTH) && attributes.containsKey(FileBlobMetadata.ATTR_IMG_HEIGHT)) {
            final int width = Integer.parseInt(attributes.get(FileBlobMetadata.ATTR_IMG_WIDTH));
            final int height = Integer.parseInt(attributes.get(FileBlobMetadata.ATTR_IMG_HEIGHT));
            //in the PDF the image can be maximum 300x150
            int resizedWidth = width;
            int resizedHeight = height;
            if (resizedHeight > 150) {
                resizedHeight = 150;
                resizedWidth = width * resizedHeight / height;
            }
            if (resizedWidth > 300) {
                resizedWidth = 300;
                resizedHeight = height * resizedWidth / width;
            }
            return new ImageData("data:" + m.getContentType() + ";base64," + Base64.getEncoder().encodeToString(image), resizedWidth, resizedHeight);
        }
        return new ImageData(null, null, null);
    }

    @Getter
    @AllArgsConstructor
    public static class ImageData {
        private final String eventImage;
        private final Integer imageWidth;
        private final Integer imageHeight;
    }

    @Getter
    @AllArgsConstructor
    public static class TicketReservationWithZonedExpiringDate {
        @Delegate
        private final TicketReservationInfo reservation;
        private final Event event;

        public ZonedDateTime getZonedExpiration() {
            return reservation.getValidity().toInstant().atZone(event.getZoneId());
        }
    }
}<|MERGE_RESOLUTION|>--- conflicted
+++ resolved
@@ -128,27 +128,18 @@
     TICKET_EMAIL("/alfio/templates/ticket-email-txt.ms", "text/plain", TemplateManager.TemplateOutput.TEXT) {
         @Override
         public Map<String, Object> prepareSampleModel(Organization organization, Event event, Optional<ImageData> imageData) {
-<<<<<<< HEAD
-            TicketCategory ticketCategory = new TicketCategory(0, ZonedDateTime.now(), ZonedDateTime.now(), 42, "Ticket", false, TicketCategory.Status.ACTIVE, event.getId(), false, 1000, null, null, null, null, null, "CHF", 0, null);
-            return buildModelForTicketEmail(organization, event, sampleTicketReservation(), "http://your-domain.tld", "http://your-domain.tld/ticket-url", "http://your-domain.tld/calendar-url", sampleTicket(), ticketCategory, Map.of());
-=======
             var now = ZonedDateTime.now(event.getZoneId());
             TicketCategory ticketCategory = new TicketCategory(0, now, now, 42, "Ticket", false, TicketCategory.Status.ACTIVE, event.getId(), false, 1000, null, null, null, null, null, "CHF", 0, null);
-            return buildModelForTicketEmail(organization, event, sampleTicketReservation(event.getZoneId()), "http://your-domain.tld/ticket-url", "http://your-domain.tld/calendar-url", sampleTicket(event.getZoneId()), ticketCategory, Map.of());
->>>>>>> 8f20fec0
+            return buildModelForTicketEmail(organization, event, sampleTicketReservation(event.getZoneId()), "http://your-domain.tld", "http://your-domain.tld/ticket-url", "http://your-domain.tld/calendar-url", sampleTicket(event.getZoneId()), ticketCategory, Map.of());
         }
     },
 
     TICKET_EMAIL_FOR_ONLINE_EVENT("/alfio/templates/ticket-email-online", TemplateResource.MULTIPART_ALTERNATIVE_MIMETYPE, TemplateManager.TemplateOutput.TEXT) {
         @Override
         public Map<String, Object> prepareSampleModel(Organization organization, Event event, Optional<ImageData> imageData) {
-<<<<<<< HEAD
-            TicketCategory ticketCategory = new TicketCategory(0, ZonedDateTime.now(), ZonedDateTime.now(), 42, "Ticket", false, TicketCategory.Status.ACTIVE, event.getId(), false, 1000, null, null, null, null, null, "CHF", 0, null);
-            return buildModelForTicketEmail(organization, event, sampleTicketReservation(), "http://your-domain.tld", "http://your-domain.tld/ticket-url", "http://your-domain.tld/calendar-url", sampleTicket(), ticketCategory, Map.of("onlineCheckInUrl", "https://your-domain.tld/check-in", "prerequisites", "An internet connection is required to join the event"));
-=======
             var now = ZonedDateTime.now(event.getZoneId());
             TicketCategory ticketCategory = new TicketCategory(0, now, now, 42, "Ticket", false, TicketCategory.Status.ACTIVE, event.getId(), false, 1000, null, null, null, null, null, "CHF", 0, null);
-            return buildModelForTicketEmail(organization, event, sampleTicketReservation(event.getZoneId()), "http://your-domain.tld/ticket-url", "http://your-domain.tld/calendar-url", sampleTicket(event.getZoneId()), ticketCategory, Map.of("onlineCheckInUrl", "https://your-domain.tld/check-in", "prerequisites", "An internet connection is required to join the event"));
+            return buildModelForTicketEmail(organization, event, sampleTicketReservation(event.getZoneId()), "http://your-domain.tld", "http://your-domain.tld/ticket-url", "http://your-domain.tld/calendar-url", sampleTicket(event.getZoneId()), ticketCategory, Map.of("onlineCheckInUrl", "https://your-domain.tld/check-in", "prerequisites", "An internet connection is required to join the event"));
         }
     },
 
@@ -156,7 +147,6 @@
         @Override
         public Map<String, Object> prepareSampleModel(Organization organization, Event event, Optional<ImageData> imageData) {
             return Map.of("onlineCheckInUrl", "https://your-domain.tld/check-in", "prerequisites", "An internet connection is required to join the event");
->>>>>>> 8f20fec0
         }
     },
 
