--- conflicted
+++ resolved
@@ -598,8 +598,5 @@
 online.check-in.waiting-room.event-started=The event has started but we could not let you in.
 online.check-in.waiting-room.event-started.contact-organizers=Please try again by clicking on the button below or contact the organizers.
 online.check-in.waiting-room.event-ended=Sorry, this event has ended.
-<<<<<<< HEAD
 qr.code=QR Code
-=======
-link.new-tab=(Opens in a new tab)
->>>>>>> c2b5165f
+link.new-tab=(Opens in a new tab)